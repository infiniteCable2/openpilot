using Cxx = import "./include/c++.capnp";
$Cxx.namespace("cereal");

using Car = import "car.capnp";
using Legacy = import "legacy.capnp";
using Custom = import "custom.capnp";

@0xf3b1f17e25a4285b;

const logVersion :Int32 = 1;

struct Map(Key, Value) {
  entries @0 :List(Entry);
  struct Entry {
    key @0 :Key;
    value @1 :Value;
  }
}

struct OnroadEvent @0xc4fa6047f024e718 {
  name @0 :EventName;

  # event types
  enable @1 :Bool;
  noEntry @2 :Bool;
  warning @3 :Bool;   # alerts presented only when  enabled or soft disabling
  userDisable @4 :Bool;
  softDisable @5 :Bool;
  immediateDisable @6 :Bool;
  preEnable @7 :Bool;
  permanent @8 :Bool; # alerts presented regardless of openpilot state
  overrideLateral @10 :Bool;
  overrideLongitudinal @9 :Bool;

  enum EventName @0x91f1992a1f77fb03 {
    canError @0;
    steerUnavailable @1;
    wrongGear @2;
    doorOpen @3;
    seatbeltNotLatched @4;
    espDisabled @5;
    wrongCarMode @6;
    steerTempUnavailable @7;
    reverseGear @8;
    buttonCancel @9;
    buttonEnable @10;
    pedalPressed @11;  # exits active state
    preEnableStandstill @12;  # added during pre-enable state with brake
    gasPressedOverride @13;  # added when user is pressing gas with no disengage on gas
    steerOverride @14;
    cruiseDisabled @15;
    speedTooLow @16;
    outOfSpace @17;
    overheat @18;
    calibrationIncomplete @19;
    calibrationInvalid @20;
    calibrationRecalibrating @21;
    controlsMismatch @22;
    pcmEnable @23;
    pcmDisable @24;
    radarFault @25;
    brakeHold @26;
    parkBrake @27;
    manualRestart @28;
    joystickDebug @29;
    longitudinalManeuver @30;
    steerTempUnavailableSilent @31;
    resumeRequired @32;
    preDriverDistracted @33;
    promptDriverDistracted @34;
    driverDistracted @35;
    preDriverUnresponsive @36;
    promptDriverUnresponsive @37;
    driverUnresponsive @38;
    belowSteerSpeed @39;
    lowBattery @40;
    accFaulted @41;
    sensorDataInvalid @42;
    commIssue @43;
    commIssueAvgFreq @44;
    tooDistracted @45;
    posenetInvalid @46;
    preLaneChangeLeft @48;
    preLaneChangeRight @49;
    laneChange @50;
    lowMemory @51;
    stockAeb @52;
    ldw @53;
    carUnrecognized @54;
    invalidLkasSetting @55;
    speedTooHigh @56;
    laneChangeBlocked @57;
    relayMalfunction @58;
    stockFcw @59;
    startup @60;
    startupNoCar @61;
    startupNoControl @62;
    startupNoSecOcKey @63;
    startupMaster @64;
    fcw @65;
    steerSaturated @66;
    belowEngageSpeed @67;
    noGps @68;
    wrongCruiseMode @69;
    modeldLagging @70;
    deviceFalling @71;
    fanMalfunction @72;
    cameraMalfunction @73;
    cameraFrameRate @74;
    processNotRunning @75;
    dashcamMode @76;
    selfdriveInitializing @77;
    usbError @78;
    cruiseMismatch @79;
    canBusMissing @80;
    selfdrivedLagging @81;
    resumeBlocked @82;
    steerTimeLimit @83;
    vehicleSensorsInvalid @84;
    locationdTemporaryError @85;
    locationdPermanentError @86;
    paramsdTemporaryError @87;
    paramsdPermanentError @88;
    actuatorsApiUnavailable @89;
    espActive @90;
    personalityChanged @91;
    aeb @92;
    eventReserved93 @93;
    eventReserved94 @94;
    eventReserved95 @95;
    eventReserved96 @96;
    eventReserved97 @97;
    eventReserved98 @98;
    eventReserved99 @99;
    eventReserved100 @100;
    eventReserved101 @101;
    eventReserved102 @102;
    eventReserved103 @103;
    eventReserved104 @104;
    eventReserved105 @105;
    eventReserved106 @106;
    eventReserved107 @107;
    eventReserved108 @108;
    eventReserved109 @109;
    eventReserved110 @110;
    eventReserved111 @111;
    eventReserved112 @112;
    eventReserved113 @113;
    eventReserved114 @114;
    eventReserved115 @115;
    eventReserved116 @116;
    eventReserved117 @117;
    eventReserved118 @118;
    eventReserved119 @119;
    eventReserved120 @120;
    eventReserved121 @121;
    eventReserved122 @122;
    eventReserved123 @123;
    eventReserved124 @124;
    eventReserved125 @125;
    eventReserved126 @126;
    eventReserved127 @127;
    eventReserved128 @128;
    eventReserved129 @129;
    eventReserved130 @130;
    eventReserved131 @131;
    eventReserved132 @132;
    eventReserved133 @133;
    eventReserved134 @134;
    eventReserved135 @135;
    eventReserved136 @136;
    eventReserved137 @137;
    eventReserved138 @138;
    eventReserved139 @139;
    eventReserved140 @140;
    eventReserved141 @141;
    eventReserved142 @142;
    eventReserved143 @143;
    eventReserved144 @144;
    eventReserved145 @145;
    eventReserved146 @146;
    eventReserved147 @147;
    eventReserved148 @148;
    eventReserved149 @149;
    eventReserved150 @150;

    # sunnypilot
    lkasEnable @151;
    lkasDisable @152;
    manualSteeringRequired @153;
    manualLongitudinalRequired @154;
    silentLkasEnable @155;
    silentLkasDisable @156;
    silentBrakeHold @157;
    silentWrongGear @158;
    silentReverseGear @159;
    silentDoorOpen @160;
    silentSeatbeltNotLatched @161;
    silentParkBrake @162;
    controlsMismatchLateral @163;
    hyundaiRadarTracksConfirmed @164;

    soundsUnavailableDEPRECATED @47;
  }
}

enum LongitudinalPersonality {
  aggressive @0;
  standard @1;
  relaxed @2;
}

struct InitData {
  kernelArgs @0 :List(Text);
  kernelVersion @15 :Text;
  osVersion @18 :Text;

  dongleId @2 :Text;
  bootlogId @22 :Text;

  deviceType @3 :DeviceType;
  version @4 :Text;
  gitCommit @10 :Text;
  gitCommitDate @21 :Text;
  gitBranch @11 :Text;
  gitRemote @13 :Text;

  androidProperties @16 :Map(Text, Text);

  pandaInfo @8 :PandaInfo;

  dirty @9 :Bool;
  passive @12 :Bool;
  params @17 :Map(Text, Data);

  commands @19 :Map(Text, Data);

  wallTimeNanos @20 :UInt64;

  enum DeviceType {
    unknown @0;
    neo @1;
    chffrAndroid @2;
    chffrIos @3;
    tici @4;
    pc @5;
    tizi @6;
    mici @7;
  }

  struct PandaInfo {
    hasPanda @0 :Bool;
    dongleId @1 :Text;
    stVersion @2 :Text;
    espVersion @3 :Text;
  }

  # ***** deprecated stuff *****
  gctxDEPRECATED @1 :Text;
  androidBuildInfo @5 :AndroidBuildInfo;
  androidSensorsDEPRECATED @6 :List(AndroidSensor);
  chffrAndroidExtraDEPRECATED @7 :ChffrAndroidExtra;
  iosBuildInfoDEPRECATED @14 :IosBuildInfo;

  struct AndroidBuildInfo {
    board @0 :Text;
    bootloader @1 :Text;
    brand @2 :Text;
    device @3 :Text;
    display @4 :Text;
    fingerprint @5 :Text;
    hardware @6 :Text;
    host @7 :Text;
    id @8 :Text;
    manufacturer @9 :Text;
    model @10 :Text;
    product @11 :Text;
    radioVersion @12 :Text;
    serial @13 :Text;
    supportedAbis @14 :List(Text);
    tags @15 :Text;
    time @16 :Int64;
    type @17 :Text;
    user @18 :Text;

    versionCodename @19 :Text;
    versionRelease @20 :Text;
    versionSdk @21 :Int32;
    versionSecurityPatch @22 :Text;
  }

  struct AndroidSensor {
    id @0 :Int32;
    name @1 :Text;
    vendor @2 :Text;
    version @3 :Int32;
    handle @4 :Int32;
    type @5 :Int32;
    maxRange @6 :Float32;
    resolution @7 :Float32;
    power @8 :Float32;
    minDelay @9 :Int32;
    fifoReservedEventCount @10 :UInt32;
    fifoMaxEventCount @11 :UInt32;
    stringType @12 :Text;
    maxDelay @13 :Int32;
  }

  struct ChffrAndroidExtra {
    allCameraCharacteristics @0 :Map(Text, Text);
  }

  struct IosBuildInfo {
    appVersion @0 :Text;
    appBuild @1 :UInt32;
    osVersion @2 :Text;
    deviceModel @3 :Text;
  }
}

struct FrameData {
  frameId @0 :UInt32;
  frameIdSensor @25 :UInt32;
  requestId @28 :UInt32;
  encodeId @1 :UInt32;

  # Timestamps
  timestampEof @2 :UInt64;
  timestampSof @8 :UInt64;
  processingTime @23 :Float32;

  # Exposure
  integLines @4 :Int32;
  highConversionGain @20 :Bool;
  gain @15 :Float32; # This includes highConversionGain if enabled
  measuredGreyFraction @21 :Float32;
  targetGreyFraction @22 :Float32;
  exposureValPercent @27 :Float32;

  transform @10 :List(Float32);

  image @6 :Data;

  temperaturesC @24 :List(Float32);

  enum FrameTypeDEPRECATED {
    unknown @0;
    neo @1;
    chffrAndroid @2;
    front @3;
  }

  sensor @26 :ImageSensor;
  enum ImageSensor {
    unknown @0;
    ar0231 @1;
    ox03c10 @2;
    os04c10 @3;
  }

  frameLengthDEPRECATED @3 :Int32;
  globalGainDEPRECATED @5 :Int32;
  frameTypeDEPRECATED @7 :FrameTypeDEPRECATED;
  androidCaptureResultDEPRECATED @9 :AndroidCaptureResult;
  lensPosDEPRECATED @11 :Int32;
  lensSagDEPRECATED @12 :Float32;
  lensErrDEPRECATED @13 :Float32;
  lensTruePosDEPRECATED @14 :Float32;
  focusValDEPRECATED @16 :List(Int16);
  focusConfDEPRECATED @17 :List(UInt8);
  sharpnessScoreDEPRECATED @18 :List(UInt16);
  recoverStateDEPRECATED @19 :Int32;
  struct AndroidCaptureResult {
    sensitivity @0 :Int32;
    frameDuration @1 :Int64;
    exposureTime @2 :Int64;
    rollingShutterSkew @3 :UInt64;
    colorCorrectionTransform @4 :List(Int32);
    colorCorrectionGains @5 :List(Float32);
    displayRotation @6 :Int8;
  }
}

struct Thumbnail {
  frameId @0 :UInt32;
  timestampEof @1 :UInt64;
  thumbnail @2 :Data;
  encoding @3 :Encoding;

  enum Encoding {
    unknown @0;
    jpeg @1;
    keyframe @2;
  }
}

struct GPSNMEAData {
  timestamp @0 :Int64;
  localWallTime @1 :UInt64;
  nmea @2 :Text;
}

# android sensor_event_t
struct SensorEventData {
  version @0 :Int32;
  sensor @1 :Int32;
  type @2 :Int32;
  timestamp @3 :Int64;
  uncalibratedDEPRECATED @10 :Bool;

  union {
    acceleration @4 :SensorVec;
    magnetic @5 :SensorVec;
    orientation @6 :SensorVec;
    gyro @7 :SensorVec;
    pressure @9 :SensorVec;
    magneticUncalibrated @11 :SensorVec;
    gyroUncalibrated @12 :SensorVec;
    proximity @13: Float32;
    light @14: Float32;
    temperature @15: Float32;
  }
  source @8 :SensorSource;

  struct SensorVec {
    v @0 :List(Float32);
    status @1 :Int8;
  }

  enum SensorSource {
    android @0;
    iOS @1;
    fiber @2;
    velodyne @3;  # Velodyne IMU
    bno055 @4;    # Bosch accelerometer
    lsm6ds3 @5;   # includes LSM6DS3 and LSM6DS3TR, TR = tape reel
    bmp280 @6;    # barometer
    mmc3416x @7;  # magnetometer
    bmx055 @8;
    rpr0521 @9;
    lsm6ds3trc @10;
    mmc5603nj @11;
  }
}

# android struct GpsLocation
struct GpsLocationData {
  # Contains module-specific flags.
  flags @0 :UInt16;

  # Represents latitude in degrees.
  latitude @1 :Float64;

  # Represents longitude in degrees.
  longitude @2 :Float64;

  # Represents altitude in meters above the WGS 84 reference ellipsoid.
  altitude @3 :Float64;

  # Represents speed in meters per second.
  speed @4 :Float32;

  # Represents heading in degrees.
  bearingDeg @5 :Float32;

  # Represents expected horizontal accuracy in meters.
  horizontalAccuracy @6 :Float32;

  unixTimestampMillis @7 :Int64;

  source @8 :SensorSource;

  # Represents NED velocity in m/s.
  vNED @9 :List(Float32);

  # Represents expected vertical accuracy in meters. (presumably 1 sigma?)
  verticalAccuracy @10 :Float32;

  # Represents bearing accuracy in degrees. (presumably 1 sigma?)
  bearingAccuracyDeg @11 :Float32;

  # Represents velocity accuracy in m/s. (presumably 1 sigma?)
  speedAccuracy @12 :Float32;

  hasFix @13 :Bool;
  satelliteCount @14 :Int8;

  enum SensorSource {
    android @0;
    iOS @1;
    car @2;
    velodyne @3;  # Velodyne IMU
    fusion @4;
    external @5;
    ublox @6;
    trimble @7;
    qcomdiag @8;
    unicore @9;
  }
}

enum Desire {
  none @0;
  turnLeft @1;
  turnRight @2;
  laneChangeLeft @3;
  laneChangeRight @4;
  keepLeft @5;
  keepRight @6;
}

enum LaneChangeState {
  off @0;
  preLaneChange @1;
  laneChangeStarting @2;
  laneChangeFinishing @3;
}

enum LaneChangeDirection {
  none @0;
  left @1;
  right @2;
}

struct CanData {
  address @0 :UInt32;
  dat     @2 :Data;
  src     @3 :UInt8;
  busTimeDEPRECATED @1 :UInt16;
}

struct DeviceState @0xa4d8b5af2aa492eb {
  deviceType @45 :InitData.DeviceType;

  networkType @22 :NetworkType;
  networkInfo @31 :NetworkInfo;
  networkStrength @24 :NetworkStrength;
  networkStats @43 :NetworkStats;
  networkMetered @41 :Bool;
  lastAthenaPingTime @32 :UInt64;

  started @11 :Bool;
  startedMonoTime @13 :UInt64;

  # system utilization
  freeSpacePercent @7 :Float32;
  memoryUsagePercent @19 :Int8;
  gpuUsagePercent @33 :Int8;
  cpuUsagePercent @34 :List(Int8);  # per-core cpu usage

  # power
  offroadPowerUsageUwh @23 :UInt32;
  carBatteryCapacityUwh @25 :UInt32;
  powerDrawW @40 :Float32;
  somPowerDrawW @42 :Float32;

  # device thermals
  cpuTempC @26 :List(Float32);
  gpuTempC @27 :List(Float32);
  memoryTempC @28 :Float32;
  nvmeTempC @35 :List(Float32);
  modemTempC @36 :List(Float32);
  pmicTempC @39 :List(Float32);
  intakeTempC @46 :Float32;
  exhaustTempC @47 :Float32;
  caseTempC @48 :Float32;
  maxTempC @44 :Float32;  # max of other temps, used to control fan
  thermalZones @38 :List(ThermalZone);
  thermalStatus @14 :ThermalStatus;

  fanSpeedPercentDesired @10 :UInt16;
  screenBrightnessPercent @37 :Int8;

  struct ThermalZone {
    name @0 :Text;
    temp @1 :Float32;
  }

  enum ThermalStatus {
    green @0;
    yellow @1;
    red @2;
    danger @3;
  }

  enum NetworkType {
    none @0;
    wifi @1;
    cell2G @2;
    cell3G @3;
    cell4G @4;
    cell5G @5;
    ethernet @6;
  }

  enum NetworkStrength {
    unknown @0;
    poor @1;
    moderate @2;
    good @3;
    great @4;
  }

  struct NetworkInfo {
    technology @0 :Text;
    operator @1 :Text;
    band @2 :Text;
    channel @3 :UInt16;
    extra @4 :Text;
    state @5 :Text;
  }

  struct NetworkStats {
    wwanTx @0 :Int64;
    wwanRx @1 :Int64;
  }

  # deprecated
  cpu0DEPRECATED @0 :UInt16;
  cpu1DEPRECATED @1 :UInt16;
  cpu2DEPRECATED @2 :UInt16;
  cpu3DEPRECATED @3 :UInt16;
  memDEPRECATED @4 :UInt16;
  gpuDEPRECATED @5 :UInt16;
  batDEPRECATED @6 :UInt32;
  pa0DEPRECATED @21 :UInt16;
  cpuUsagePercentDEPRECATED @20 :Int8;
  batteryStatusDEPRECATED @9 :Text;
  batteryVoltageDEPRECATED @16 :Int32;
  batteryTempCDEPRECATED @29 :Float32;
  batteryPercentDEPRECATED @8 :Int16;
  batteryCurrentDEPRECATED @15 :Int32;
  chargingErrorDEPRECATED @17 :Bool;
  chargingDisabledDEPRECATED @18 :Bool;
  usbOnlineDEPRECATED @12 :Bool;
  ambientTempCDEPRECATED @30 :Float32;
}

struct PandaState @0xa7649e2575e4591e {
  ignitionLine @2 :Bool;
  rxBufferOverflow @7 :UInt32;
  txBufferOverflow @8 :UInt32;
  pandaType @10 :PandaType;
  ignitionCan @13 :Bool;
  faultStatus @15 :FaultStatus;
  powerSaveEnabled @16 :Bool;
  uptime @17 :UInt32;
  faults @18 :List(FaultType);
  heartbeatLost @22 :Bool;
  interruptLoad @25 :Float32;
  fanPower @28 :UInt8;
  fanStallCount @34 :UInt8;

  spiChecksumErrorCount @33 :UInt16;

  harnessStatus @21 :HarnessStatus;
  sbu1Voltage @35 :Float32;
  sbu2Voltage @36 :Float32;

  # can health
  canState0 @29 :PandaCanState;
  canState1 @30 :PandaCanState;
  canState2 @31 :PandaCanState;

  # safety stuff
  controlsAllowed @3 :Bool;
  controlsAllowedLat @5 :Bool;
  safetyRxInvalid @19 :UInt32;
  safetyTxBlocked @24 :UInt32;
  safetyModel @14 :Car.CarParams.SafetyModel;
  safetyParam @27 :UInt16;
  alternativeExperience @23 :Int16;
  safetyRxChecksInvalid @32 :Bool;

  voltage @0 :UInt32;
  current @1 :UInt32;

  enum FaultStatus {
    none @0;
    faultTemp @1;
    faultPerm @2;
  }

  enum FaultType {
    relayMalfunction @0;
    unusedInterruptHandled @1;
    interruptRateCan1 @2;
    interruptRateCan2 @3;
    interruptRateCan3 @4;
    interruptRateTach @5;
    interruptRateGmlanDEPRECATED @6;
    interruptRateInterrupts @7;
    interruptRateSpiDma @8;
    interruptRateSpiCs @9;
    interruptRateUart1 @10;
    interruptRateUart2 @11;
    interruptRateUart3 @12;
    interruptRateUart5 @13;
    interruptRateUartDma @14;
    interruptRateUsb @15;
    interruptRateTim1 @16;
    interruptRateTim3 @17;
    registerDivergent @18;
    interruptRateKlineInit @19;
    interruptRateClockSource @20;
    interruptRateTick @21;
    interruptRateExti @22;
    interruptRateSpi @23;
    interruptRateUart7 @24;
    sirenMalfunction @25;
    heartbeatLoopWatchdog @26;
    # Update max fault type in boardd when adding faults
  }

  enum PandaType @0x8a58adf93e5b3751 {
    unknown @0;
    whitePanda @1;
    greyPanda @2;
    blackPanda @3;
    pedal @4;
    uno @5;
    dos @6;
    redPanda @7;
    redPandaV2 @8;
    tres @9;
    cuatro @10;
  }

  enum HarnessStatus {
    notConnected @0;
    normal @1;
    flipped @2;
  }

  struct PandaCanState {
    busOff @0 :Bool;
    busOffCnt @1 :UInt32;
    errorWarning @2 :Bool;
    errorPassive @3 :Bool;
    lastError @4 :LecErrorCode;
    lastStoredError @5 :LecErrorCode;
    lastDataError @6 :LecErrorCode;
    lastDataStoredError @7 :LecErrorCode;
    receiveErrorCnt @8 :UInt8;
    transmitErrorCnt @9 :UInt8;
    totalErrorCnt @10 :UInt32;
    totalTxLostCnt @11 :UInt32;
    totalRxLostCnt @12 :UInt32;
    totalTxCnt @13 :UInt32;
    totalRxCnt @14 :UInt32;
    totalFwdCnt @15 :UInt32;
    canSpeed @16 :UInt16;
    canDataSpeed @17 :UInt16;
    canfdEnabled @18 :Bool;
    brsEnabled @19 :Bool;
    canfdNonIso @20 :Bool;
    irq0CallRate @21 :UInt32;
    irq1CallRate @22 :UInt32;
    irq2CallRate @23 :UInt32;
    canCoreResetCnt @24 :UInt32;

    enum LecErrorCode {
      noError @0;
      stuffError @1;
      formError @2;
      ackError @3;
      bit1Error @4;
      bit0Error @5;
      crcError @6;
      noChange @7;
    }
  }

  gasInterceptorDetectedDEPRECATED @4 :Bool;
  hasGpsDEPRECATED @6 :Bool;
  gmlanSendErrsDEPRECATED @9 :UInt32;
  fanSpeedRpmDEPRECATED @11 :UInt16;
  usbPowerModeDEPRECATED @12 :PeripheralState.UsbPowerModeDEPRECATED;
  safetyParamDEPRECATED @20 :Int16;
  safetyParam2DEPRECATED @26 :UInt32;
}

struct PeripheralState {
  pandaType @0 :PandaState.PandaType;
  voltage @1 :UInt32;
  current @2 :UInt32;
  fanSpeedRpm @3 :UInt16;

  usbPowerModeDEPRECATED @4 :UsbPowerModeDEPRECATED;
  enum UsbPowerModeDEPRECATED @0xa8883583b32c9877 {
    none @0;
    client @1;
    cdp @2;
    dcp @3;
  }
}

struct RadarState @0x9a185389d6fdd05f {
  mdMonoTime @6 :UInt64;
  carStateMonoTime @11 :UInt64;
  radarErrors @12 :List(Car.RadarData.Error);

  leadOne @3 :LeadData;
  leadTwo @4 :LeadData;

  struct LeadData {
    dRel @0 :Float32;
    yRel @1 :Float32;
    vRel @2 :Float32;
    aRel @3 :Float32;
    vLead @4 :Float32;
    dPath @6 :Float32;
    vLat @7 :Float32;
    vLeadK @8 :Float32;
    aLeadK @9 :Float32;
    fcw @10 :Bool;
    status @11 :Bool;
    aLeadTau @12 :Float32;
    modelProb @13 :Float32;
    radar @14 :Bool;
    radarTrackId @15 :Int32 = -1;

    aLeadDEPRECATED @5 :Float32;
  }

  # deprecated
  ftMonoTimeDEPRECATED @7 :UInt64;
  warpMatrixDEPRECATED @0 :List(Float32);
  angleOffsetDEPRECATED @1 :Float32;
  calStatusDEPRECATED @2 :Int8;
  calCycleDEPRECATED @8 :Int32;
  calPercDEPRECATED @9 :Int8;
  canMonoTimesDEPRECATED @10 :List(UInt64);
  cumLagMsDEPRECATED @5 :Float32;
}

struct LiveCalibrationData {
  calStatus @11 :Status;
  calCycle @2 :Int32;
  calPerc @3 :Int8;
  validBlocks @9 :Int32;

  # view_frame_from_road_frame
  # ui's is inversed needs new
  extrinsicMatrix @4 :List(Float32);
  # the direction of travel vector in device frame
  rpyCalib @7 :List(Float32);
  rpyCalibSpread @8 :List(Float32);
  wideFromDeviceEuler @10 :List(Float32);
  height @12 :List(Float32);

  warpMatrixDEPRECATED @0 :List(Float32);
  calStatusDEPRECATED @1 :Int8;
  warpMatrix2DEPRECATED @5 :List(Float32);
  warpMatrixBigDEPRECATED @6 :List(Float32);

  enum Status {
    uncalibrated @0;
    calibrated @1;
    invalid @2;
    recalibrating @3;
  }
}

struct LiveTracksDEPRECATED {
  trackId @0 :Int32;
  dRel @1 :Float32;
  yRel @2 :Float32;
  vRel @3 :Float32;
  aRel @4 :Float32;
  timeStamp @5 :Float32;
  status @6 :Float32;
  currentTime @7 :Float32;
  stationary @8 :Bool;
  oncoming @9 :Bool;
}

struct SelfdriveState {
  # high level system state
  state @0 :OpenpilotState;
  enabled @1 :Bool;
  active @2 :Bool;
  engageable @9 :Bool;  # can OP be engaged?

  # UI alerts
  alertText1 @3 :Text;
  alertText2 @4 :Text;
  alertStatus @5 :AlertStatus;
  alertSize @6 :AlertSize;
  alertType @7 :Text;
  alertSound @8 :Car.CarControl.HUDControl.AudibleAlert;
  alertHudVisual @12 :Car.CarControl.HUDControl.VisualAlert;

  # configurable driving settings
  experimentalMode @10 :Bool;
  personality @11 :LongitudinalPersonality;

  enum OpenpilotState @0xdbe58b96d2d1ac61 {
    disabled @0;
    preEnabled @1;
    enabled @2;
    softDisabling @3;
    overriding @4;  # superset of overriding with steering or accelerator
  }

  enum AlertStatus @0xa0d0dcd113193c62 {
    normal @0;
    userPrompt @1;
    critical @2;
  }

  enum AlertSize @0xe98bb99d6e985f64 {
    none @0;
    small @1;
    mid @2;
    full @3;
  }
}

struct ControlsState @0x97ff69c53601abf1 {
  longitudinalPlanMonoTime @28 :UInt64;
  lateralPlanMonoTime @50 :UInt64;

  longControlState @30 :Car.CarControl.Actuators.LongControlState;
  upAccelCmd @4 :Float32;
  uiAccelCmd @5 :Float32;
  ufAccelCmd @33 :Float32;
  curvature @37 :Float32;  # path curvature from vehicle model
  desiredCurvature @61 :Float32;  # lag adjusted curvatures used by lateral controllers
  forceDecel @51 :Bool;

  lateralControlState :union {
    pidState @53 :LateralPIDState;
    angleState @58 :LateralAngleState;
    debugState @59 :LateralDebugState;
    torqueState @60 :LateralTorqueState;

    curvatureStateDEPRECATED @65 :LateralCurvatureState;
    lqrStateDEPRECATED @55 :LateralLQRState;
    indiStateDEPRECATED @52 :LateralINDIState;
  }

  struct LateralINDIState {
    active @0 :Bool;
    steeringAngleDeg @1 :Float32;
    steeringRateDeg @2 :Float32;
    steeringAccelDeg @3 :Float32;
    rateSetPoint @4 :Float32;
    accelSetPoint @5 :Float32;
    accelError @6 :Float32;
    delayedOutput @7 :Float32;
    delta @8 :Float32;
    output @9 :Float32;
    saturated @10 :Bool;
    steeringAngleDesiredDeg @11 :Float32;
    steeringRateDesiredDeg @12 :Float32;
  }

  struct LateralPIDState {
    active @0 :Bool;
    steeringAngleDeg @1 :Float32;
    steeringRateDeg @2 :Float32;
    angleError @3 :Float32;
    p @4 :Float32;
    i @5 :Float32;
    f @6 :Float32;
    output @7 :Float32;
    saturated @8 :Bool;
    steeringAngleDesiredDeg @9 :Float32;
   }

  struct LateralTorqueState {
    active @0 :Bool;
    error @1 :Float32;
    errorRate @8 :Float32;
    p @2 :Float32;
    i @3 :Float32;
    d @4 :Float32;
    f @5 :Float32;
    output @6 :Float32;
    saturated @7 :Bool;
    actualLateralAccel @9 :Float32;
    desiredLateralAccel @10 :Float32;
   }

  struct LateralLQRState {
    active @0 :Bool;
    steeringAngleDeg @1 :Float32;
    i @2 :Float32;
    output @3 :Float32;
    lqrOutput @4 :Float32;
    saturated @5 :Bool;
    steeringAngleDesiredDeg @6 :Float32;
  }

  struct LateralAngleState {
    active @0 :Bool;
    steeringAngleDeg @1 :Float32;
    output @2 :Float32;
    saturated @3 :Bool;
    steeringAngleDesiredDeg @4 :Float32;
  }

  struct LateralCurvatureState {
    active @0 :Bool;
    actualCurvature @1 :Float32;
    desiredCurvature @2 :Float32;
    error @3 :Float32;
    p @4 :Float32;
    i @5 :Float32;
    f @6 :Float32;
    output @7 :Float32;
    saturated @8 :Bool;
  }

  struct LateralDebugState {
    active @0 :Bool;
    steeringAngleDeg @1 :Float32;
    output @2 :Float32;
    saturated @3 :Bool;
  }

  # deprecated
  vEgoDEPRECATED @0 :Float32;
  vEgoRawDEPRECATED @32 :Float32;
  aEgoDEPRECATED @1 :Float32;
  canMonoTimeDEPRECATED @16 :UInt64;
  radarStateMonoTimeDEPRECATED @17 :UInt64;
  mdMonoTimeDEPRECATED @18 :UInt64;
  yActualDEPRECATED @6 :Float32;
  yDesDEPRECATED @7 :Float32;
  upSteerDEPRECATED @8 :Float32;
  uiSteerDEPRECATED @9 :Float32;
  ufSteerDEPRECATED @34 :Float32;
  aTargetMinDEPRECATED @10 :Float32;
  aTargetMaxDEPRECATED @11 :Float32;
  rearViewCamDEPRECATED @23 :Bool;
  driverMonitoringOnDEPRECATED @43 :Bool;
  hudLeadDEPRECATED @14 :Int32;
  alertSoundDEPRECATED @45 :Text;
  angleModelBiasDEPRECATED @27 :Float32;
  gpsPlannerActiveDEPRECATED @40 :Bool;
  decelForTurnDEPRECATED @47 :Bool;
  decelForModelDEPRECATED @54 :Bool;
  awarenessStatusDEPRECATED @26 :Float32;
  angleSteersDEPRECATED @13 :Float32;
  vCurvatureDEPRECATED @46 :Float32;
  mapValidDEPRECATED @49 :Bool;
  jerkFactorDEPRECATED @12 :Float32;
  steerOverrideDEPRECATED @20 :Bool;
  steeringAngleDesiredDegDEPRECATED @29 :Float32;
  canMonoTimesDEPRECATED @21 :List(UInt64);
  desiredCurvatureRateDEPRECATED @62 :Float32;
  canErrorCounterDEPRECATED @57 :UInt32;
  vPidDEPRECATED @2 :Float32;
  alertBlinkingRateDEPRECATED @42 :Float32;
  alertText1DEPRECATED @24 :Text;
  alertText2DEPRECATED @25 :Text;
  alertStatusDEPRECATED @38 :SelfdriveState.AlertStatus;
  alertSizeDEPRECATED @39 :SelfdriveState.AlertSize;
  alertTypeDEPRECATED @44 :Text;
  alertSound2DEPRECATED @56 :Car.CarControl.HUDControl.AudibleAlert;
  engageableDEPRECATED @41 :Bool;  # can OP be engaged?
  stateDEPRECATED @31 :SelfdriveState.OpenpilotState;
  enabledDEPRECATED @19 :Bool;
  activeDEPRECATED @36 :Bool;
  experimentalModeDEPRECATED @64 :Bool;
  personalityDEPRECATED @66 :LongitudinalPersonality;
  vCruiseDEPRECATED @22 :Float32;  # actual set speed
  vCruiseClusterDEPRECATED @63 :Float32;  # set speed to display in the UI
  startMonoTimeDEPRECATED @48 :UInt64;
  cumLagMsDEPRECATED @15 :Float32;
  aTargetDEPRECATED @35 :Float32;
  vTargetLeadDEPRECATED @3 :Float32;
}

struct DrivingModelData {
  frameId @0 :UInt32;
  frameIdExtra @1 :UInt32;
  frameDropPerc @6 :Float32;
  modelExecutionTime @7 :Float32;

  action @2 :ModelDataV2.Action;

  laneLineMeta @3 :LaneLineMeta;
  meta @4 :MetaData;

  path @5 :PolyPath;

  struct PolyPath {
    xCoefficients @0 :List(Float32);
    yCoefficients @1 :List(Float32);
    zCoefficients @2 :List(Float32);
  }

  struct LaneLineMeta {
    leftY @0 :Float32;
    rightY @1 :Float32;
    leftProb @2 :Float32;
    rightProb @3 :Float32;
  }

  struct MetaData {
    laneChangeState @0 :LaneChangeState;
    laneChangeDirection @1 :LaneChangeDirection;
  }
}

# All SI units and in device frame
struct XYZTData @0xc3cbae1fd505ae80 {
  x @0 :List(Float32);
  y @1 :List(Float32);
  z @2 :List(Float32);
  t @3 :List(Float32);
  xStd @4 :List(Float32);
  yStd @5 :List(Float32);
  zStd @6 :List(Float32);
}

struct ModelDataV2 {
  frameId @0 :UInt32;
  frameIdExtra @20 :UInt32;
  frameAge @1 :UInt32;
  frameDropPerc @2 :Float32;
  timestampEof @3 :UInt64;
  modelExecutionTime @15 :Float32;
  rawPredictions @16 :Data;

  # predicted future position, orientation, etc..
  position @4 :XYZTData;
  orientation @5 :XYZTData;
  velocity @6 :XYZTData;
  orientationRate @7 :XYZTData;
  acceleration @19 :XYZTData;

  # prediction lanelines and road edges
  laneLines @8 :List(XYZTData);
  laneLineProbs @9 :List(Float32);
  laneLineStds @13 :List(Float32);
  roadEdges @10 :List(XYZTData);
  roadEdgeStds @14 :List(Float32);

  # predicted lead cars
  leads @11 :List(LeadDataV2);
  leadsV3 @18 :List(LeadDataV3);

  meta @12 :MetaData;
  confidence @23: ConfidenceClass;

  # Model perceived motion
  temporalPose @21 :Pose;

  # e2e lateral planner
  action @26: Action;

  gpuExecutionTimeDEPRECATED @17 :Float32;
  navEnabledDEPRECATED @22 :Bool;
  locationMonoTimeDEPRECATED @24 :UInt64;
  lateralPlannerSolutionDEPRECATED @25: LateralPlannerSolution;

  struct LeadDataV2 {
    prob @0 :Float32; # probability that car is your lead at time t
    t @1 :Float32;

    # x and y are relative position in device frame
    # v is norm relative speed
    # a is norm relative acceleration
    xyva @2 :List(Float32);
    xyvaStd @3 :List(Float32);
  }

  struct LeadDataV3 {
    prob @0 :Float32; # probability that car is your lead at time t
    probTime @1 :Float32;
    t @2 :List(Float32);

    # x and y are relative position in device frame
    # v absolute norm speed
    # a is derivative of v
    x @3 :List(Float32);
    xStd @4 :List(Float32);
    y @5 :List(Float32);
    yStd @6 :List(Float32);
    v @7 :List(Float32);
    vStd @8 :List(Float32);
    a @9 :List(Float32);
    aStd @10 :List(Float32);
  }


  struct MetaData {
    engagedProb @0 :Float32;
    desirePrediction @1 :List(Float32);
    desireState @5 :List(Float32);
    disengagePredictions @6 :DisengagePredictions;
    hardBrakePredicted @7 :Bool;
    laneChangeState @8 :LaneChangeState;
    laneChangeDirection @9 :LaneChangeDirection;


    # deprecated
    brakeDisengageProbDEPRECATED @2 :Float32;
    gasDisengageProbDEPRECATED @3 :Float32;
    steerOverrideProbDEPRECATED @4 :Float32;
  }

  enum ConfidenceClass {
    red @0;
    yellow @1;
    green @2;
  }

  struct DisengagePredictions {
    t @0 :List(Float32);
    brakeDisengageProbs @1 :List(Float32);
    gasDisengageProbs @2 :List(Float32);
    steerOverrideProbs @3 :List(Float32);
    brake3MetersPerSecondSquaredProbs @4 :List(Float32);
    brake4MetersPerSecondSquaredProbs @5 :List(Float32);
    brake5MetersPerSecondSquaredProbs @6 :List(Float32);
    gasPressProbs @7 :List(Float32);
    brakePressProbs @8 :List(Float32);
  }

  struct Pose {
    trans @0 :List(Float32); # m/s in device frame
    rot @1 :List(Float32); # rad/s in device frame
    transStd @2 :List(Float32); # std m/s in device frame
    rotStd @3 :List(Float32); # std rad/s in device frame
  }

  struct LateralPlannerSolution {
    x @0 :List(Float32);
    y @1 :List(Float32);
    yaw @2 :List(Float32);
    yawRate @3 :List(Float32);
    xStd @4 :List(Float32);
    yStd @5 :List(Float32);
    yawStd @6 :List(Float32);
    yawRateStd @7 :List(Float32);
  }

  struct Action {
    desiredCurvature @0 :Float32;
  }
}

struct EncodeIndex {
  # picture from camera
  frameId @0 :UInt32;
  type @1 :Type;
  # index of encoder from start of route
  encodeId @2 :UInt32;
  # minute long segment this frame is in
  segmentNum @3 :Int32;
  # index into camera file in segment in presentation order
  segmentId @4 :UInt32;
  # index into camera file in segment in encode order
  segmentIdEncode @5 :UInt32;
  timestampSof @6 :UInt64;
  timestampEof @7 :UInt64;

  # encoder metadata
  flags @8 :UInt32;
  len @9 :UInt32;

  enum Type {
    bigBoxLossless @0;
    fullHEVC @1;
    qcameraH264 @6;
    livestreamH264 @7;

    # deprecated
    bigBoxHEVCDEPRECATED @2;
    chffrAndroidH264DEPRECATED @3;
    fullLosslessClipDEPRECATED @4;
    frontDEPRECATED @5;

  }
}

struct AndroidLogEntry {
  id @0 :UInt8;
  ts @1 :UInt64;
  priority @2 :UInt8;
  pid @3 :Int32;
  tid @4 :Int32;
  tag @5 :Text;
  message @6 :Text;
}

struct DriverAssistance {
  # Lane Departure Warnings
  leftLaneDeparture @0 :Bool;
  rightLaneDeparture @1 :Bool;

  # FCW, AEB, etc. will go here
}

struct LongitudinalPlan @0xe00b5b3eba12876c {
  modelMonoTime @9 :UInt64;
  hasLead @7 :Bool;
  fcw @8 :Bool;
  longitudinalPlanSource @15 :LongitudinalPlanSource;
  processingDelay @29 :Float32;

  # desired speed/accel/jerk over next 2.5s
  accels @32 :List(Float32);
  speeds @33 :List(Float32);
  jerks @34 :List(Float32);
  aTarget @18 :Float32;
  shouldStop @37: Bool;
  allowThrottle @38: Bool;
  allowBrake @39: Bool;


  solverExecutionTime @35 :Float32;

  enum LongitudinalPlanSource {
    cruise @0;
    lead0 @1;
    lead1 @2;
    lead2 @3;
    e2e @4;
  }

  # deprecated
  vCruiseDEPRECATED @16 :Float32;
  aCruiseDEPRECATED @17 :Float32;
  vTargetDEPRECATED @3 :Float32;
  vTargetFutureDEPRECATED @14 :Float32;
  vStartDEPRECATED @26 :Float32;
  aStartDEPRECATED @27 :Float32;
  vMaxDEPRECATED @20 :Float32;
  radarStateMonoTimeDEPRECATED @10 :UInt64;
  jerkFactorDEPRECATED @6 :Float32;
  hasLeftLaneDEPRECATED @23 :Bool;
  hasRightLaneDEPRECATED @24 :Bool;
  aTargetMinDEPRECATED @4 :Float32;
  aTargetMaxDEPRECATED @5 :Float32;
  lateralValidDEPRECATED @0 :Bool;
  longitudinalValidDEPRECATED @2 :Bool;
  dPolyDEPRECATED @1 :List(Float32);
  laneWidthDEPRECATED @11 :Float32;
  vCurvatureDEPRECATED @21 :Float32;
  decelForTurnDEPRECATED @22 :Bool;
  mapValidDEPRECATED @25 :Bool;
  radarValidDEPRECATED @28 :Bool;
  radarCanErrorDEPRECATED @30 :Bool;
  commIssueDEPRECATED @31 :Bool;
  eventsDEPRECATED @13 :List(Car.OnroadEventDEPRECATED);
  gpsTrajectoryDEPRECATED @12 :GpsTrajectory;
  gpsPlannerActiveDEPRECATED @19 :Bool;
  personalityDEPRECATED @36 :LongitudinalPersonality;

  struct GpsTrajectory {
    x @0 :List(Float32);
    y @1 :List(Float32);
  }
}
struct UiPlan {
  frameId @2 :UInt32;
  position @0 :XYZTData;
  accel @1 :List(Float32);
}

struct LateralPlan @0xe1e9318e2ae8b51e {
  modelMonoTime @31 :UInt64;
  laneWidthDEPRECATED @0 :Float32;
  lProbDEPRECATED @5 :Float32;
  rProbDEPRECATED @7 :Float32;
  dPathPoints @20 :List(Float32);
  dProbDEPRECATED @21 :Float32;

  mpcSolutionValid @9 :Bool;
  desire @17 :Desire;
  laneChangeState @18 :LaneChangeState;
  laneChangeDirection @19 :LaneChangeDirection;
  useLaneLines @29 :Bool;

  # desired curvatures over next 2.5s in rad/m
  psis @26 :List(Float32);
  curvatures @27 :List(Float32);
  curvatureRates @28 :List(Float32);

  solverExecutionTime @30 :Float32;
  solverCost @32 :Float32;
  solverState @33 :SolverState;

  struct SolverState {
    x @0 :List(List(Float32));
    u @1 :List(Float32);
  }

  # deprecated
  curvatureDEPRECATED @22 :Float32;
  curvatureRateDEPRECATED @23 :Float32;
  rawCurvatureDEPRECATED @24 :Float32;
  rawCurvatureRateDEPRECATED @25 :Float32;
  cProbDEPRECATED @3 :Float32;
  dPolyDEPRECATED @1 :List(Float32);
  cPolyDEPRECATED @2 :List(Float32);
  lPolyDEPRECATED @4 :List(Float32);
  rPolyDEPRECATED @6 :List(Float32);
  modelValidDEPRECATED @12 :Bool;
  commIssueDEPRECATED @15 :Bool;
  posenetValidDEPRECATED @16 :Bool;
  sensorValidDEPRECATED @14 :Bool;
  paramsValidDEPRECATED @10 :Bool;
  steeringAngleDegDEPRECATED @8 :Float32; # deg
  steeringRateDegDEPRECATED @13 :Float32; # deg/s
  angleOffsetDegDEPRECATED @11 :Float32;
}

struct LiveLocationKalman {

  # More info on reference frames:
  # https://github.com/commaai/openpilot/tree/master/common/transformations

  positionECEF @0 : Measurement;
  positionGeodetic @1 : Measurement;
  velocityECEF @2 : Measurement;
  velocityNED @3 : Measurement;
  velocityDevice @4 : Measurement;
  accelerationDevice @5: Measurement;


  # These angles are all eulers and roll, pitch, yaw
  # orientationECEF transforms to rot matrix: ecef_from_device
  orientationECEF @6 : Measurement;
  calibratedOrientationECEF @20 : Measurement;
  orientationNED @7 : Measurement;
  angularVelocityDevice @8 : Measurement;

  # orientationNEDCalibrated transforms to rot matrix: NED_from_calibrated
  calibratedOrientationNED @9 : Measurement;

  # Calibrated frame is simply device frame
  # aligned with the vehicle
  velocityCalibrated @10 : Measurement;
  accelerationCalibrated @11 : Measurement;
  angularVelocityCalibrated @12 : Measurement;

  gpsWeek @13 :Int32;
  gpsTimeOfWeek @14 :Float64;
  status @15 :Status;
  unixTimestampMillis @16 :Int64;
  inputsOK @17 :Bool = true;
  posenetOK @18 :Bool = true;
  gpsOK @19 :Bool = true;
  sensorsOK @21 :Bool = true;
  deviceStable @22 :Bool = true;
  timeSinceReset @23 :Float64;
  excessiveResets @24 :Bool;
  timeToFirstFix @25 :Float32;

  filterState @26 : Measurement;

  enum Status {
    uninitialized @0;
    uncalibrated @1;
    valid @2;
  }

  struct Measurement {
    value @0 : List(Float64);
    std @1 : List(Float64);
    valid @2 : Bool;
  }
}


struct LivePose {
  # More info on reference frames:
  # https://github.com/commaai/openpilot/tree/master/common/transformations
  orientationNED @0 :XYZMeasurement;
  velocityDevice @1 :XYZMeasurement;
  accelerationDevice @2 :XYZMeasurement;
  angularVelocityDevice @3 :XYZMeasurement;

  inputsOK @4 :Bool = false;
  posenetOK @5 :Bool = false;
  sensorsOK @6 :Bool = false;

  debugFilterState @7 :FilterState;

  struct XYZMeasurement {
    x @0 :Float32;
    y @1 :Float32;
    z @2 :Float32;
    xStd @3 :Float32;
    yStd @4 :Float32;
    zStd @5 :Float32;
    valid @6 :Bool;
  }

  struct FilterState {
    value @0 : List(Float64);
    std @1 : List(Float64);
    valid @2 : Bool;

    observations @3 :List(Observation);

    struct Observation {
      kind @0 :Int32;
      value @1 :List(Float32);
      error @2 :List(Float32);
    }
  }
}

struct ProcLog {
  cpuTimes @0 :List(CPUTimes);
  mem @1 :Mem;
  procs @2 :List(Process);

  struct Process {
    pid @0 :Int32;
    name @1 :Text;
    state @2 :UInt8;
    ppid @3 :Int32;

    cpuUser @4 :Float32;
    cpuSystem @5 :Float32;
    cpuChildrenUser @6 :Float32;
    cpuChildrenSystem @7 :Float32;
    priority @8 :Int64;
    nice @9 :Int32;
    numThreads @10 :Int32;
    startTime @11 :Float64;

    memVms @12 :UInt64;
    memRss @13 :UInt64;

    processor @14 :Int32;

    cmdline @15 :List(Text);
    exe @16 :Text;
  }

  struct CPUTimes {
    cpuNum @0 :Int64;
    user @1 :Float32;
    nice @2 :Float32;
    system @3 :Float32;
    idle @4 :Float32;
    iowait @5 :Float32;
    irq @6 :Float32;
    softirq @7 :Float32;
  }

  struct Mem {
    total @0 :UInt64;
    free @1 :UInt64;
    available @2 :UInt64;
    buffers @3 :UInt64;
    cached @4 :UInt64;
    active @5 :UInt64;
    inactive @6 :UInt64;
    shared @7 :UInt64;
  }
}

struct GnssMeasurements {
  measTime @0 :UInt64;
  gpsWeek @1 :Int16;
  gpsTimeOfWeek @2 :Float64;

  correctedMeasurements @3 :List(CorrectedMeasurement);
  ephemerisStatuses @9 :List(EphemerisStatus);

  kalmanPositionECEF @4 :LiveLocationKalman.Measurement;
  kalmanVelocityECEF @5 :LiveLocationKalman.Measurement;
  positionECEF @6 :LiveLocationKalman.Measurement;
  velocityECEF @7 :LiveLocationKalman.Measurement;
  timeToFirstFix @8 :Float32;
  # Todo sync this with timing pulse of ublox

  struct EphemerisStatus {
    constellationId @0 :ConstellationId;
    svId @1 :UInt8;
    type @2 :EphemerisType;
    source @3 :EphemerisSource;
    gpsWeek @4 : UInt16;
    tow @5 :Float64;
  }

  struct CorrectedMeasurement {
    constellationId @0 :ConstellationId;
    svId @1 :UInt8;
    # Is 0 when not Glonass constellation.
    glonassFrequency @2 :Int8;
    pseudorange @3 :Float64;
    pseudorangeStd @4 :Float64;
    pseudorangeRate @5 :Float64;
    pseudorangeRateStd @6 :Float64;
    # Satellite position and velocity [x,y,z]
    satPos @7 :List(Float64);
    satVel @8 :List(Float64);
    ephemerisSourceDEPRECATED @9 :EphemerisSourceDEPRECATED;
  }

  struct EphemerisSourceDEPRECATED {
    type @0 :EphemerisType;
    # first epoch in file:
    gpsWeek @1 :Int16; # -1 if Nav
    gpsTimeOfWeek @2 :Int32; # -1 if Nav. Integer for seconds is good enough for logs.
  }

  enum ConstellationId {
    # Satellite Constellation using the Ublox gnssid as index
    gps @0;
    sbas @1;
    galileo @2;
    beidou @3;
    imes @4;
    qznss @5;
    glonass @6;
  }

  enum EphemerisType {
    nav @0;
    # Different ultra-rapid files:
    nasaUltraRapid @1;
    glonassIacUltraRapid @2;
    qcom @3;
  }

  enum EphemerisSource {
    gnssChip @0;
    internet @1;
    cache @2;
    unknown @3;
  }
}

struct UbloxGnss {
  union {
    measurementReport @0 :MeasurementReport;
    ephemeris @1 :Ephemeris;
    ionoData @2 :IonoData;
    hwStatus @3 :HwStatus;
    hwStatus2 @4 :HwStatus2;
    glonassEphemeris @5 :GlonassEphemeris;
    satReport @6 :SatReport;
  }

  struct SatReport {
    #received time of week in gps time in seconds and gps week
    iTow @0 :UInt32;
    svs @1 :List(SatInfo);

    struct SatInfo {
      svId @0 :UInt8;
      gnssId @1 :UInt8;
      flagsBitfield @2 :UInt32;
    }
  }

  struct MeasurementReport {
    #received time of week in gps time in seconds and gps week
    rcvTow @0 :Float64;
    gpsWeek @1 :UInt16;
    # leap seconds in seconds
    leapSeconds @2 :UInt16;
    # receiver status
    receiverStatus @3 :ReceiverStatus;
    # num of measurements to follow
    numMeas @4 :UInt8;
    measurements @5 :List(Measurement);

    struct ReceiverStatus {
      # leap seconds have been determined
      leapSecValid @0 :Bool;
      # Clock reset applied
      clkReset @1 :Bool;
    }

    struct Measurement {
      svId @0 :UInt8;
      trackingStatus @1 :TrackingStatus;
      # pseudorange in meters
      pseudorange @2 :Float64;
      # carrier phase measurement in cycles
      carrierCycles @3 :Float64;
      # doppler measurement in Hz
      doppler @4 :Float32;
      # GNSS id, 0 is gps
      gnssId @5 :UInt8;
      glonassFrequencyIndex @6 :UInt8;
      # carrier phase locktime counter in ms
      locktime @7 :UInt16;
      # Carrier-to-noise density ratio (signal strength) in dBHz
      cno @8 :UInt8;
      # pseudorange standard deviation in meters
      pseudorangeStdev @9 :Float32;
      # carrier phase standard deviation in cycles
      carrierPhaseStdev @10 :Float32;
      # doppler standard deviation in Hz
      dopplerStdev @11 :Float32;
      sigId @12 :UInt8;

      struct TrackingStatus {
        # pseudorange valid
        pseudorangeValid @0 :Bool;
        # carrier phase valid
        carrierPhaseValid @1 :Bool;
        # half cycle valid
        halfCycleValid @2 :Bool;
        # half cycle subtracted from phase
        halfCycleSubtracted @3 :Bool;
      }
    }
  }

  struct Ephemeris {
    # This is according to the rinex (2?) format
    svId @0 :UInt16;
    year @1 :UInt16;
    month @2 :UInt16;
    day @3 :UInt16;
    hour @4 :UInt16;
    minute @5 :UInt16;
    second @6 :Float32;
    af0 @7 :Float64;
    af1 @8 :Float64;
    af2 @9 :Float64;

    iode @10 :Float64;
    crs @11 :Float64;
    deltaN @12 :Float64;
    m0 @13 :Float64;

    cuc @14 :Float64;
    ecc @15 :Float64;
    cus @16 :Float64;
    a @17 :Float64; # note that this is not the root!!

    toe @18 :Float64;
    cic @19 :Float64;
    omega0 @20 :Float64;
    cis @21 :Float64;

    i0 @22 :Float64;
    crc @23 :Float64;
    omega @24 :Float64;
    omegaDot @25 :Float64;

    iDot @26 :Float64;
    codesL2 @27 :Float64;
    gpsWeekDEPRECATED @28 :Float64;
    l2 @29 :Float64;

    svAcc @30 :Float64;
    svHealth @31 :Float64;
    tgd @32 :Float64;
    iodc @33 :Float64;

    transmissionTime @34 :Float64;
    fitInterval @35 :Float64;

    toc @36 :Float64;

    ionoCoeffsValid @37 :Bool;
    ionoAlpha @38 :List(Float64);
    ionoBeta @39 :List(Float64);

    towCount @40 :UInt32;
    toeWeek @41 :UInt16;
    tocWeek @42 :UInt16;
  }

  struct IonoData {
    svHealth @0 :UInt32;
    tow  @1 :Float64;
    gpsWeek @2 :Float64;

    ionoAlpha @3 :List(Float64);
    ionoBeta @4 :List(Float64);

    healthValid @5 :Bool;
    ionoCoeffsValid @6 :Bool;
  }

  struct HwStatus {
    noisePerMS @0 :UInt16;
    agcCnt @1 :UInt16;
    aStatus @2 :AntennaSupervisorState;
    aPower @3 :AntennaPowerStatus;
    jamInd @4 :UInt8;
    flags @5 :UInt8;

    enum AntennaSupervisorState {
      init @0;
      dontknow @1;
      ok @2;
      short @3;
      open @4;
    }

    enum AntennaPowerStatus {
      off @0;
      on @1;
      dontknow @2;
    }
  }

  struct HwStatus2 {
    ofsI @0 :Int8;
    magI @1 :UInt8;
    ofsQ @2 :Int8;
    magQ @3 :UInt8;
    cfgSource @4 :ConfigSource;
    lowLevCfg @5 :UInt32;
    postStatus @6 :UInt32;

    enum ConfigSource {
      undefined @0;
      rom @1;
      otp @2;
      configpins @3;
      flash @4;
    }
  }

  struct GlonassEphemeris {
    svId @0 :UInt16;
    year @1 :UInt16;
    dayInYear @2 :UInt16;
    hour @3 :UInt16;
    minute @4 :UInt16;
    second @5 :Float32;

    x @6 :Float64;
    xVel @7 :Float64;
    xAccel @8 :Float64;
    y @9 :Float64;
    yVel @10 :Float64;
    yAccel @11 :Float64;
    z @12 :Float64;
    zVel @13 :Float64;
    zAccel @14 :Float64;

    svType @15 :UInt8;
    svURA @16 :Float32;
    age @17 :UInt8;

    svHealth @18 :UInt8;
    tkDEPRECATED @19 :UInt16;
    tb @20 :UInt16;

    tauN @21 :Float64;
    deltaTauN @22 :Float64;
    gammaN @23 :Float64;

    p1 @24 :UInt8;
    p2 @25 :UInt8;
    p3 @26 :UInt8;
    p4 @27 :UInt8;

    freqNumDEPRECATED @28 :UInt32;

    n4 @29 :UInt8;
    nt @30 :UInt16;
    freqNum @31 :Int16;
    tkSeconds @32 :UInt32;
  }
}

struct QcomGnss @0xde94674b07ae51c1 {
  logTs @0 :UInt64;
  union {
    measurementReport @1 :MeasurementReport;
    clockReport @2 :ClockReport;
    drMeasurementReport @3 :DrMeasurementReport;
    drSvPoly @4 :DrSvPolyReport;
    rawLog @5 :Data;
  }

  enum MeasurementSource @0xd71a12b6faada7ee {
    gps @0;
    glonass @1;
    beidou @2;
    unknown3 @3;
    unknown4 @4;
    unknown5 @5;
    sbas @6;
  }

  enum SVObservationState @0xe81e829a0d6c83e9 {
    idle @0;
    search @1;
    searchVerify @2;
    bitEdge @3;
    trackVerify @4;
    track @5;
    restart @6;
    dpo @7;
    glo10msBe @8;
    glo10msAt @9;
  }

  struct MeasurementStatus @0xe501010e1bcae83b {
    subMillisecondIsValid @0 :Bool;
    subBitTimeIsKnown @1 :Bool;
    satelliteTimeIsKnown @2 :Bool;
    bitEdgeConfirmedFromSignal @3 :Bool;
    measuredVelocity @4 :Bool;
    fineOrCoarseVelocity @5 :Bool;
    lockPointValid @6 :Bool;
    lockPointPositive @7 :Bool;
    lastUpdateFromDifference @8 :Bool;
    lastUpdateFromVelocityDifference @9 :Bool;
    strongIndicationOfCrossCorelation @10 :Bool;
    tentativeMeasurement @11 :Bool;
    measurementNotUsable @12 :Bool;
    sirCheckIsNeeded @13 :Bool;
    probationMode @14 :Bool;

    glonassMeanderBitEdgeValid @15 :Bool;
    glonassTimeMarkValid @16 :Bool;

    gpsRoundRobinRxDiversity @17 :Bool;
    gpsRxDiversity @18 :Bool;
    gpsLowBandwidthRxDiversityCombined @19 :Bool;
    gpsHighBandwidthNu4 @20 :Bool;
    gpsHighBandwidthNu8 @21 :Bool;
    gpsHighBandwidthUniform @22 :Bool;
    multipathIndicator @23 :Bool;

    imdJammingIndicator @24 :Bool;
    lteB13TxJammingIndicator @25 :Bool;
    freshMeasurementIndicator @26 :Bool;

    multipathEstimateIsValid @27 :Bool;
    directionIsValid @28 :Bool;
  }

  struct MeasurementReport @0xf580d7d86b7b8692 {
    source @0 :MeasurementSource;

    fCount @1 :UInt32;

    gpsWeek @2 :UInt16;
    glonassCycleNumber @3 :UInt8;
    glonassNumberOfDays @4 :UInt16;

    milliseconds @5 :UInt32;
    timeBias @6 :Float32;
    clockTimeUncertainty @7 :Float32;
    clockFrequencyBias @8 :Float32;
    clockFrequencyUncertainty @9 :Float32;

    sv @10 :List(SV);

    struct SV @0xf10c595ae7bb2c27 {
      svId @0 :UInt8;
      observationState @2 :SVObservationState;
      observations @3 :UInt8;
      goodObservations @4 :UInt8;
      gpsParityErrorCount @5 :UInt16;
      glonassFrequencyIndex @1 :Int8;
      glonassHemmingErrorCount @6 :UInt8;
      filterStages @7 :UInt8;
      carrierNoise @8 :UInt16;
      latency @9 :Int16;
      predetectInterval @10 :UInt8;
      postdetections @11 :UInt16;

      unfilteredMeasurementIntegral @12 :UInt32;
      unfilteredMeasurementFraction @13 :Float32;
      unfilteredTimeUncertainty @14 :Float32;
      unfilteredSpeed @15 :Float32;
      unfilteredSpeedUncertainty @16 :Float32;
      measurementStatus @17 :MeasurementStatus;
      multipathEstimate @18 :UInt32;
      azimuth @19 :Float32;
      elevation @20 :Float32;
      carrierPhaseCyclesIntegral @21 :Int32;
      carrierPhaseCyclesFraction @22 :UInt16;
      fineSpeed @23 :Float32;
      fineSpeedUncertainty @24 :Float32;
      cycleSlipCount @25 :UInt8;
    }

  }

  struct ClockReport @0xca965e4add8f4f0b {
    hasFCount @0 :Bool;
    fCount @1 :UInt32;

    hasGpsWeek @2 :Bool;
    gpsWeek @3 :UInt16;
    hasGpsMilliseconds @4 :Bool;
    gpsMilliseconds @5 :UInt32;
    gpsTimeBias @6 :Float32;
    gpsClockTimeUncertainty @7 :Float32;
    gpsClockSource @8 :UInt8;

    hasGlonassYear @9 :Bool;
    glonassYear @10 :UInt8;
    hasGlonassDay @11 :Bool;
    glonassDay @12 :UInt16;
    hasGlonassMilliseconds @13 :Bool;
    glonassMilliseconds @14 :UInt32;
    glonassTimeBias @15 :Float32;
    glonassClockTimeUncertainty @16 :Float32;
    glonassClockSource @17 :UInt8;

    bdsWeek @18 :UInt16;
    bdsMilliseconds @19 :UInt32;
    bdsTimeBias @20 :Float32;
    bdsClockTimeUncertainty @21 :Float32;
    bdsClockSource @22 :UInt8;

    galWeek @23 :UInt16;
    galMilliseconds @24 :UInt32;
    galTimeBias @25 :Float32;
    galClockTimeUncertainty @26 :Float32;
    galClockSource @27 :UInt8;

    clockFrequencyBias @28 :Float32;
    clockFrequencyUncertainty @29 :Float32;
    frequencySource @30 :UInt8;
    gpsLeapSeconds @31 :UInt8;
    gpsLeapSecondsUncertainty @32 :UInt8;
    gpsLeapSecondsSource @33 :UInt8;

    gpsToGlonassTimeBiasMilliseconds @34 :Float32;
    gpsToGlonassTimeBiasMillisecondsUncertainty @35 :Float32;
    gpsToBdsTimeBiasMilliseconds @36 :Float32;
    gpsToBdsTimeBiasMillisecondsUncertainty @37 :Float32;
    bdsToGloTimeBiasMilliseconds @38 :Float32;
    bdsToGloTimeBiasMillisecondsUncertainty @39 :Float32;
    gpsToGalTimeBiasMilliseconds @40 :Float32;
    gpsToGalTimeBiasMillisecondsUncertainty @41 :Float32;
    galToGloTimeBiasMilliseconds @42 :Float32;
    galToGloTimeBiasMillisecondsUncertainty @43 :Float32;
    galToBdsTimeBiasMilliseconds @44 :Float32;
    galToBdsTimeBiasMillisecondsUncertainty @45 :Float32;

    hasRtcTime @46 :Bool;
    systemRtcTime @47 :UInt32;
    fCountOffset @48 :UInt32;
    lpmRtcCount @49 :UInt32;
    clockResets @50 :UInt32;
  }

  struct DrMeasurementReport @0x8053c39445c6c75c {

    reason @0 :UInt8;
    seqNum @1 :UInt8;
    seqMax @2 :UInt8;
    rfLoss @3 :UInt16;

    systemRtcValid @4 :Bool;
    fCount @5 :UInt32;
    clockResets @6 :UInt32;
    systemRtcTime @7 :UInt64;

    gpsLeapSeconds @8 :UInt8;
    gpsLeapSecondsUncertainty @9 :UInt8;
    gpsToGlonassTimeBiasMilliseconds @10 :Float32;
    gpsToGlonassTimeBiasMillisecondsUncertainty @11 :Float32;

    gpsWeek @12 :UInt16;
    gpsMilliseconds @13 :UInt32;
    gpsTimeBiasMs @14 :UInt32;
    gpsClockTimeUncertaintyMs @15 :UInt32;
    gpsClockSource @16 :UInt8;

    glonassClockSource @17 :UInt8;
    glonassYear @18 :UInt8;
    glonassDay @19 :UInt16;
    glonassMilliseconds @20 :UInt32;
    glonassTimeBias @21 :Float32;
    glonassClockTimeUncertainty @22 :Float32;

    clockFrequencyBias @23 :Float32;
    clockFrequencyUncertainty @24 :Float32;
    frequencySource @25 :UInt8;

    source @26 :MeasurementSource;

    sv @27 :List(SV);

    struct SV @0xf08b81df8cbf459c {
      svId @0 :UInt8;
      glonassFrequencyIndex @1 :Int8;
      observationState @2 :SVObservationState;
      observations @3 :UInt8;
      goodObservations @4 :UInt8;
      filterStages @5 :UInt8;
      predetectInterval @6 :UInt8;
      cycleSlipCount @7 :UInt8;
      postdetections @8 :UInt16;

      measurementStatus @9 :MeasurementStatus;

      carrierNoise @10 :UInt16;
      rfLoss @11 :UInt16;
      latency @12 :Int16;

      filteredMeasurementFraction @13 :Float32;
      filteredMeasurementIntegral @14 :UInt32;
      filteredTimeUncertainty @15 :Float32;
      filteredSpeed @16 :Float32;
      filteredSpeedUncertainty @17 :Float32;

      unfilteredMeasurementFraction @18 :Float32;
      unfilteredMeasurementIntegral @19 :UInt32;
      unfilteredTimeUncertainty @20 :Float32;
      unfilteredSpeed @21 :Float32;
      unfilteredSpeedUncertainty @22 :Float32;

      multipathEstimate @23 :UInt32;
      azimuth @24 :Float32;
      elevation @25 :Float32;
      dopplerAcceleration @26 :Float32;
      fineSpeed @27 :Float32;
      fineSpeedUncertainty @28 :Float32;

      carrierPhase @29 :Float64;
      fCount @30 :UInt32;

      parityErrorCount @31 :UInt16;
      goodParity @32 :Bool;
    }
  }

  struct DrSvPolyReport @0xb1fb80811a673270 {
    svId @0 :UInt16;
    frequencyIndex @1 :Int8;

    hasPosition @2 :Bool;
    hasIono @3 :Bool;
    hasTropo @4 :Bool;
    hasElevation @5 :Bool;
    polyFromXtra @6 :Bool;
    hasSbasIono @7 :Bool;

    iode @8 :UInt16;
    t0 @9 :Float64;
    xyz0 @10 :List(Float64);
    xyzN @11 :List(Float64);
    other @12 :List(Float32);

    positionUncertainty @13 :Float32;
    ionoDelay @14 :Float32;
    ionoDot @15 :Float32;
    sbasIonoDelay @16 :Float32;
    sbasIonoDot @17 :Float32;
    tropoDelay @18 :Float32;
    elevation @19 :Float32;
    elevationDot @20 :Float32;
    elevationUncertainty @21 :Float32;
    velocityCoeff @22 :List(Float64);

    gpsWeek @23 :UInt16;
    gpsTow @24 :Float64;
  }
}

struct Clocks {
  wallTimeNanos @3 :UInt64;  # unix epoch time

  bootTimeNanosDEPRECATED @0 :UInt64;
  monotonicNanosDEPRECATED @1 :UInt64;
  monotonicRawNanosDEPRECATD @2 :UInt64;
  modemUptimeMillisDEPRECATED @4 :UInt64;
}

struct LiveMpcData {
  x @0 :List(Float32);
  y @1 :List(Float32);
  psi @2 :List(Float32);
  curvature @3 :List(Float32);
  qpIterations @4 :UInt32;
  calculationTime @5 :UInt64;
  cost @6 :Float64;
}

struct LiveLongitudinalMpcData {
  xEgo @0 :List(Float32);
  vEgo @1 :List(Float32);
  aEgo @2 :List(Float32);
  xLead @3 :List(Float32);
  vLead @4 :List(Float32);
  aLead @5 :List(Float32);
  aLeadTau @6 :Float32;    # lead accel time constant
  qpIterations @7 :UInt32;
  mpcId @8 :UInt32;
  calculationTime @9 :UInt64;
  cost @10 :Float64;
}

struct Joystick {
  # convenient for debug and live tuning
  axes @0: List(Float32);
  buttons @1: List(Bool);
}

struct DriverStateV2 {
  frameId @0 :UInt32;
  modelExecutionTime @1 :Float32;
  dspExecutionTimeDEPRECATED @2 :Float32;
  gpuExecutionTime @8 :Float32;
  rawPredictions @3 :Data;

  poorVisionProb @4 :Float32;
  wheelOnRightProb @5 :Float32;

  leftDriverData @6 :DriverData;
  rightDriverData @7 :DriverData;

  struct DriverData {
    faceOrientation @0 :List(Float32);
    faceOrientationStd @1 :List(Float32);
    facePosition @2 :List(Float32);
    facePositionStd @3 :List(Float32);
    faceProb @4 :Float32;
    leftEyeProb @5 :Float32;
    rightEyeProb @6 :Float32;
    leftBlinkProb @7 :Float32;
    rightBlinkProb @8 :Float32;
    sunglassesProb @9 :Float32;
    occludedProb @10 :Float32;
    readyProb @11 :List(Float32);
    notReadyProb @12 :List(Float32);
  }
}

struct DriverStateDEPRECATED @0xb83c6cc593ed0a00 {
  frameId @0 :UInt32;
  modelExecutionTime @14 :Float32;
  dspExecutionTime @16 :Float32;
  rawPredictions @15 :Data;

  faceOrientation @3 :List(Float32);
  facePosition @4 :List(Float32);
  faceProb @5 :Float32;
  leftEyeProb @6 :Float32;
  rightEyeProb @7 :Float32;
  leftBlinkProb @8 :Float32;
  rightBlinkProb @9 :Float32;
  faceOrientationStd @11 :List(Float32);
  facePositionStd @12 :List(Float32);
  sunglassesProb @13 :Float32;
  poorVision @17 :Float32;
  partialFace @18 :Float32;
  distractedPose @19 :Float32;
  distractedEyes @20 :Float32;
  eyesOnRoad @21 :Float32;
  phoneUse @22 :Float32;
  occludedProb @23 :Float32;

  readyProb @24 :List(Float32);
  notReadyProb @25 :List(Float32);

  irPwrDEPRECATED @10 :Float32;
  descriptorDEPRECATED @1 :List(Float32);
  stdDEPRECATED @2 :Float32;
}

struct DriverMonitoringState @0xb83cda094a1da284 {
  events @18 :List(OnroadEvent);
  faceDetected @1 :Bool;
  isDistracted @2 :Bool;
  distractedType @17 :UInt32;
  awarenessStatus @3 :Float32;
  posePitchOffset @6 :Float32;
  posePitchValidCount @7 :UInt32;
  poseYawOffset @8 :Float32;
  poseYawValidCount @9 :UInt32;
  stepChange @10 :Float32;
  awarenessActive @11 :Float32;
  awarenessPassive @12 :Float32;
  isLowStd @13 :Bool;
  hiStdCount @14 :UInt32;
  isActiveMode @16 :Bool;
  isRHD @4 :Bool;

  isPreviewDEPRECATED @15 :Bool;
  rhdCheckedDEPRECATED @5 :Bool;
  eventsDEPRECATED @0 :List(Car.OnroadEventDEPRECATED);
}

struct Boot {
  wallTimeNanos @0 :UInt64;
  pstore @4 :Map(Text, Data);
  commands @5 :Map(Text, Data);
  launchLog @3 :Text;

  lastKmsgDEPRECATED @1 :Data;
  lastPmsgDEPRECATED @2 :Data;
}

struct LiveParametersData {
  valid @0 :Bool;
  gyroBias @1 :Float32;
  angleOffsetDeg @2 :Float32;
  angleOffsetAverageDeg @3 :Float32;
  stiffnessFactor @4 :Float32;
  steerRatio @5 :Float32;
  sensorValid @6 :Bool;
  posenetSpeed @8 :Float32;
  posenetValid @9 :Bool;
  angleOffsetFastStd @10 :Float32;
  angleOffsetAverageStd @11 :Float32;
  stiffnessFactorStd @12 :Float32;
  steerRatioStd @13 :Float32;
  roll @14 :Float32;
  debugFilterState @16 :FilterState;

  yawRateDEPRECATED @7 :Float32;
  filterStateDEPRECATED @15 :LiveLocationKalman.Measurement;

  struct FilterState {
    value @0 : List(Float64);
    std @1 : List(Float64);
  }
}

struct LiveTorqueParametersData {
  liveValid @0 :Bool;
  latAccelFactorRaw @1 :Float32;
  latAccelOffsetRaw @2 :Float32;
  frictionCoefficientRaw @3 :Float32;
  latAccelFactorFiltered @4 :Float32;
  latAccelOffsetFiltered @5 :Float32;
  frictionCoefficientFiltered @6 :Float32;
  totalBucketPoints @7 :Float32;
  decay @8 :Float32;
  maxResets @9 :Float32;
  points @10 :List(List(Float32));
  version @11 :Int32;
  useParams @12 :Bool;
}

struct LiveMapDataDEPRECATED {
  speedLimitValid @0 :Bool;
  speedLimit @1 :Float32;
  speedAdvisoryValid @12 :Bool;
  speedAdvisory @13 :Float32;
  speedLimitAheadValid @14 :Bool;
  speedLimitAhead @15 :Float32;
  speedLimitAheadDistance @16 :Float32;
  curvatureValid @2 :Bool;
  curvature @3 :Float32;
  wayId @4 :UInt64;
  roadX @5 :List(Float32);
  roadY @6 :List(Float32);
  lastGps @7: GpsLocationData;
  roadCurvatureX @8 :List(Float32);
  roadCurvature @9 :List(Float32);
  distToTurn @10 :Float32;
  mapValid @11 :Bool;
}

struct CameraOdometry {
  frameId @4 :UInt32;
  timestampEof @5 :UInt64;
  trans @0 :List(Float32); # m/s in device frame
  rot @1 :List(Float32); # rad/s in device frame
  transStd @2 :List(Float32); # std m/s in device frame
  rotStd @3 :List(Float32); # std rad/s in device frame
  wideFromDeviceEuler @6 :List(Float32);
  wideFromDeviceEulerStd @7 :List(Float32);
  roadTransformTrans @8 :List(Float32);
  roadTransformTransStd @9 :List(Float32);
}

struct Sentinel {
  enum SentinelType {
    endOfSegment @0;
    endOfRoute @1;
    startOfSegment @2;
    startOfRoute @3;
  }
  type @0 :SentinelType;
  signal @1 :Int32;
}

struct UIDebug {
  drawTimeMillis @0 :Float32;
}

struct ManagerState {
  processes @0 :List(ProcessState);

  struct ProcessState {
    name @0 :Text;
    pid @1 :Int32;
    running @2 :Bool;
    shouldBeRunning @4 :Bool;
    exitCode @3 :Int32;
  }
}

struct UploaderState {
  immediateQueueSize @0 :UInt32;
  immediateQueueCount @1 :UInt32;
  rawQueueSize @2 :UInt32;
  rawQueueCount @3 :UInt32;

  # stats for last successfully uploaded file
  lastTime @4 :Float32;  # s
  lastSpeed @5 :Float32; # MB/s
  lastFilename @6 :Text;
}

struct NavInstruction {
  maneuverPrimaryText @0 :Text;
  maneuverSecondaryText @1 :Text;
  maneuverDistance @2 :Float32;  # m
  maneuverType @3 :Text; # TODO: Make Enum
  maneuverModifier @4 :Text; # TODO: Make Enum

  distanceRemaining @5 :Float32; # m
  timeRemaining @6 :Float32; # s
  timeRemainingTypical @7 :Float32; # s

  lanes @8 :List(Lane);
  showFull @9 :Bool;

  speedLimit @10 :Float32; # m/s
  speedLimitSign @11 :SpeedLimitSign;

  allManeuvers @12 :List(Maneuver);

  struct Lane {
    directions @0 :List(Direction);
    active @1 :Bool;
    activeDirection @2 :Direction;
  }

  enum Direction {
    none @0;
    left @1;
    right @2;
    straight @3;
    slightLeft @4;
    slightRight @5;
  }

  enum SpeedLimitSign {
    mutcd @0; # US Style
    vienna @1; # EU Style
  }

  struct Maneuver {
    distance @0 :Float32;
    type @1 :Text;
    modifier @2 :Text;
  }
}

struct NavRoute {
  coordinates @0 :List(Coordinate);

  struct Coordinate {
    latitude @0 :Float32;
    longitude @1 :Float32;
  }
}

struct MapRenderState {
  locationMonoTime @0 :UInt64;
  renderTime @1 :Float32;
  frameId @2: UInt32;
}

struct NavModelData {
  frameId @0 :UInt32;
  locationMonoTime @6 :UInt64;
  modelExecutionTime @1 :Float32;
  dspExecutionTime @2 :Float32;
  features @3 :List(Float32);
  # predicted future position
  position @4 :XYData;
  desirePrediction @5 :List(Float32);

  # All SI units and in device frame
  struct XYData {
    x @0 :List(Float32);
    y @1 :List(Float32);
    xStd @2 :List(Float32);
    yStd @3 :List(Float32);
  }
}

struct EncodeData {
  idx @0 :EncodeIndex;
  data @1 :Data;
  header @2 :Data;
  unixTimestampNanos @3 :UInt64;
  width @4 :UInt32;
  height @5 :UInt32;
}

struct DebugAlert {
  alertText1 @0 :Text;
  alertText2 @1 :Text;
}

struct UserFlag {
}

struct Microphone {
  soundPressure @0 :Float32;

  # uncalibrated, A-weighted
  soundPressureWeighted @3 :Float32;
  soundPressureWeightedDb @1 :Float32;
  filteredSoundPressureWeightedDb @2 :Float32;
}

struct Touch {
  sec @0 :Int64;
  usec @1 :Int64;
  type @2 :UInt8;
  code @3 :Int32;
  value @4 :Int32;
}

struct Event {
  logMonoTime @0 :UInt64;  # nanoseconds
  valid @67 :Bool = true;

  union {
    # *********** log metadata ***********
    initData @1 :InitData;
    sentinel @73 :Sentinel;

    # *********** bootlog ***********
    boot @60 :Boot;

    # ********** openpilot daemon msgs **********
    gpsNMEA @3 :GPSNMEAData;
    can @5 :List(CanData);
    controlsState @7 :ControlsState;
    selfdriveState @130 :SelfdriveState;
    gyroscope @99 :SensorEventData;
    gyroscope2 @100 :SensorEventData;
    accelerometer @98 :SensorEventData;
    accelerometer2 @101 :SensorEventData;
    magnetometer @95 :SensorEventData;
    lightSensor @96 :SensorEventData;
    temperatureSensor @97 :SensorEventData;
    temperatureSensor2 @123 :SensorEventData;
    pandaStates @81 :List(PandaState);
    peripheralState @80 :PeripheralState;
    radarState @13 :RadarState;
    liveTracks @131 :Car.RadarData;
    sendcan @17 :List(CanData);
    liveCalibration @19 :LiveCalibrationData;
    carState @22 :Car.CarState;
    carControl @23 :Car.CarControl;
    carOutput @127 :Car.CarOutput;
    longitudinalPlan @24 :LongitudinalPlan;
    driverAssistance @132 :DriverAssistance;
    ubloxGnss @34 :UbloxGnss;
    ubloxRaw @39 :Data;
    qcomGnss @31 :QcomGnss;
    gpsLocationExternal @48 :GpsLocationData;
    gpsLocation @21 :GpsLocationData;
    gnssMeasurements @91 :GnssMeasurements;
    liveParameters @61 :LiveParametersData;
    liveTorqueParameters @94 :LiveTorqueParametersData;
    cameraOdometry @63 :CameraOdometry;
    thumbnail @66: Thumbnail;
    onroadEvents @134: List(OnroadEvent);
    carParams @69: Car.CarParams;
    driverMonitoringState @71: DriverMonitoringState;
    livePose @129 :LivePose;
    modelV2 @75 :ModelDataV2;
    drivingModelData @128 :DrivingModelData;
    driverStateV2 @92 :DriverStateV2;

    # camera stuff, each camera state has a matching encode idx
    roadCameraState @2 :FrameData;
    driverCameraState @70: FrameData;
    wideRoadCameraState @74: FrameData;
    roadEncodeIdx @15 :EncodeIndex;
    driverEncodeIdx @76 :EncodeIndex;
    wideRoadEncodeIdx @77 :EncodeIndex;
    qRoadEncodeIdx @90 :EncodeIndex;

    livestreamRoadEncodeIdx @117 :EncodeIndex;
    livestreamWideRoadEncodeIdx @118 :EncodeIndex;
    livestreamDriverEncodeIdx @119 :EncodeIndex;

    # microphone data
    microphone @103 :Microphone;

    # systems stuff
    androidLog @20 :AndroidLogEntry;
    managerState @78 :ManagerState;
    uploaderState @79 :UploaderState;
    procLog @33 :ProcLog;
    clocks @35 :Clocks;
    deviceState @6 :DeviceState;
    logMessage @18 :Text;
    errorLogMessage @85 :Text;

    # touch frame
    touch @135 :List(Touch);

    # navigation
    navInstruction @82 :NavInstruction;
    navRoute @83 :NavRoute;
    navThumbnail @84: Thumbnail;
    mapRenderState @105: MapRenderState;

    # UI services
    userFlag @93 :UserFlag;
    uiDebug @102 :UIDebug;

    # *********** debug ***********
    testJoystick @52 :Joystick;
    roadEncodeData @86 :EncodeData;
    driverEncodeData @87 :EncodeData;
    wideRoadEncodeData @88 :EncodeData;
    qRoadEncodeData @89 :EncodeData;
    alertDebug @133 :DebugAlert;

    livestreamRoadEncodeData @120 :EncodeData;
    livestreamWideRoadEncodeData @121 :EncodeData;
    livestreamDriverEncodeData @122 :EncodeData;

    # *********** Custom: reserved for forks ***********

    # DO change the name of the field
    # DON'T change anything after the "@"
    customReservedRawData0 @124 :Data;
    customReservedRawData1 @125 :Data;
    customReservedRawData2 @126 :Data;

<<<<<<< HEAD
    # *********** Custom: reserved for forks ***********
    selfdriveStateSP @107 :Custom.SelfdriveStateSP;
    modelManagerSP @108 :Custom.ModelManagerSP;
=======
    # DO change the name of the field and struct
    # DON'T change the ID (e.g. @107)
    # DON'T change which struct it points to 
    customReserved0 @107 :Custom.CustomReserved0;
    customReserved1 @108 :Custom.CustomReserved1;
>>>>>>> ae58be87
    customReserved2 @109 :Custom.CustomReserved2;
    customReserved3 @110 :Custom.CustomReserved3;
    customReserved4 @111 :Custom.CustomReserved4;
    customReserved5 @112 :Custom.CustomReserved5;
    customReserved6 @113 :Custom.CustomReserved6;
    customReserved7 @114 :Custom.CustomReserved7;
    customReserved8 @115 :Custom.CustomReserved8;
    customReserved9 @116 :Custom.CustomReserved9;
    customReserved10 @136 :Custom.CustomReserved10;
    customReserved11 @137 :Custom.CustomReserved11;
    customReserved12 @138 :Custom.CustomReserved12;
    customReserved13 @139 :Custom.CustomReserved13;
    customReserved14 @140 :Custom.CustomReserved14;
    customReserved15 @141 :Custom.CustomReserved15;
    customReserved16 @142 :Custom.CustomReserved16;
    customReserved17 @143 :Custom.CustomReserved17;
    customReserved18 @144 :Custom.CustomReserved18;
    customReserved19 @145 :Custom.CustomReserved19;

    # *********** legacy + deprecated ***********
    model @9 :Legacy.ModelData; # TODO: rename modelV2 and mark this as deprecated
    liveMpcDEPRECATED @36 :LiveMpcData;
    liveLongitudinalMpcDEPRECATED @37 :LiveLongitudinalMpcData;
    liveLocationKalmanLegacyDEPRECATED @51 :Legacy.LiveLocationData;
    orbslamCorrectionDEPRECATED @45 :Legacy.OrbslamCorrection;
    liveUIDEPRECATED @14 :Legacy.LiveUI;
    sensorEventDEPRECATED @4 :SensorEventData;
    liveEventDEPRECATED @8 :List(Legacy.LiveEventData);
    liveLocationDEPRECATED @25 :Legacy.LiveLocationData;
    ethernetDataDEPRECATED @26 :List(Legacy.EthernetPacket);
    cellInfoDEPRECATED @28 :List(Legacy.CellInfo);
    wifiScanDEPRECATED @29 :List(Legacy.WifiScan);
    uiNavigationEventDEPRECATED @50 :Legacy.UiNavigationEvent;
    liveMapDataDEPRECATED @62 :LiveMapDataDEPRECATED;
    gpsPlannerPointsDEPRECATED @40 :Legacy.GPSPlannerPoints;
    gpsPlannerPlanDEPRECATED @41 :Legacy.GPSPlannerPlan;
    applanixRawDEPRECATED @42 :Data;
    androidGnssDEPRECATED @30 :Legacy.AndroidGnss;
    lidarPtsDEPRECATED @32 :Legacy.LidarPts;
    navStatusDEPRECATED @38 :Legacy.NavStatus;
    trafficEventsDEPRECATED @43 :List(Legacy.TrafficEvent);
    liveLocationTimingDEPRECATED @44 :Legacy.LiveLocationData;
    liveLocationCorrectedDEPRECATED @46 :Legacy.LiveLocationData;
    navUpdateDEPRECATED @27 :Legacy.NavUpdate;
    orbObservationDEPRECATED @47 :List(Legacy.OrbObservation);
    locationDEPRECATED @49 :Legacy.LiveLocationData;
    orbOdometryDEPRECATED @53 :Legacy.OrbOdometry;
    orbFeaturesDEPRECATED @54 :Legacy.OrbFeatures;
    applanixLocationDEPRECATED @55 :Legacy.LiveLocationData;
    orbKeyFrameDEPRECATED @56 :Legacy.OrbKeyFrame;
    orbFeaturesSummaryDEPRECATED @58 :Legacy.OrbFeaturesSummary;
    featuresDEPRECATED @10 :Legacy.CalibrationFeatures;
    kalmanOdometryDEPRECATED @65 :Legacy.KalmanOdometry;
    uiLayoutStateDEPRECATED @57 :Legacy.UiLayoutState;
    pandaStateDEPRECATED @12 :PandaState;
    driverStateDEPRECATED @59 :DriverStateDEPRECATED;
    sensorEventsDEPRECATED @11 :List(SensorEventData);
    lateralPlanDEPRECATED @64 :LateralPlan;
    navModelDEPRECATED @104 :NavModelData;
    uiPlanDEPRECATED @106 :UiPlan;
    liveLocationKalmanDEPRECATED @72 :LiveLocationKalman;
    liveTracksDEPRECATED @16 :List(LiveTracksDEPRECATED);
    onroadEventsDEPRECATED @68: List(Car.OnroadEventDEPRECATED);
  }
}<|MERGE_RESOLUTION|>--- conflicted
+++ resolved
@@ -2636,17 +2636,11 @@
     customReservedRawData1 @125 :Data;
     customReservedRawData2 @126 :Data;
 
-<<<<<<< HEAD
-    # *********** Custom: reserved for forks ***********
+    # DO change the name of the field and struct
+    # DON'T change the ID (e.g. @107)
+    # DON'T change which struct it points to
     selfdriveStateSP @107 :Custom.SelfdriveStateSP;
     modelManagerSP @108 :Custom.ModelManagerSP;
-=======
-    # DO change the name of the field and struct
-    # DON'T change the ID (e.g. @107)
-    # DON'T change which struct it points to 
-    customReserved0 @107 :Custom.CustomReserved0;
-    customReserved1 @108 :Custom.CustomReserved1;
->>>>>>> ae58be87
     customReserved2 @109 :Custom.CustomReserved2;
     customReserved3 @110 :Custom.CustomReserved3;
     customReserved4 @111 :Custom.CustomReserved4;
