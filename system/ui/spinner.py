#!/usr/bin/env python3
import pyray as rl
import select
import sys

from openpilot.system.ui.lib.application import gui_app
from openpilot.system.ui.lib.text_measure import measure_text_cached
from openpilot.system.ui.lib.widget import Widget
from openpilot.system.ui.text import wrap_text

from openpilot.system.ui.sunnypilot.lib.application import gui_app_sp

# Constants
PROGRESS_BAR_WIDTH = 1000
PROGRESS_BAR_HEIGHT = 20
DEGREES_PER_SECOND = 360.0  # one full rotation per second
MARGIN_H = 100
TEXTURE_SIZE = 360
FONT_SIZE = 96
LINE_HEIGHT = 104
DARKGRAY = (55, 55, 55, 255)


def clamp(value, min_value, max_value):
  return max(min(value, max_value), min_value)


class Spinner(Widget):
  def __init__(self):
<<<<<<< HEAD
    self._comma_texture = gui_app_sp.sp_texture("images/spinner_sunnypilot.png", TEXTURE_SIZE, TEXTURE_SIZE)
=======
    super().__init__()
    self._comma_texture = gui_app.texture("images/spinner_comma.png", TEXTURE_SIZE, TEXTURE_SIZE)
>>>>>>> 4e094bc7
    self._spinner_texture = gui_app.texture("images/spinner_track.png", TEXTURE_SIZE, TEXTURE_SIZE, alpha_premultiply=True)
    self._rotation = 0.0
    self._progress: int | None = None
    self._wrapped_lines: list[str] = []

  def set_text(self, text: str) -> None:
    if text.isdigit():
      self._progress = clamp(int(text), 0, 100)
      self._wrapped_lines = []
    else:
      self._progress = None
      self._wrapped_lines = wrap_text(text, FONT_SIZE, gui_app.width - MARGIN_H)

  def _render(self, rect: rl.Rectangle):
    if self._wrapped_lines:
      # Calculate total height required for spinner and text
      spacing = 50
      total_height = TEXTURE_SIZE + spacing + len(self._wrapped_lines) * LINE_HEIGHT
      center_y = (rect.height - total_height) / 2.0 + TEXTURE_SIZE / 2.0
    else:
      # Center spinner vertically
      spacing = 150
      center_y = rect.height / 2.0
    y_pos = center_y + TEXTURE_SIZE / 2.0 + spacing

    center = rl.Vector2(rect.width / 2.0, center_y)
    spinner_origin = rl.Vector2(TEXTURE_SIZE / 2.0, TEXTURE_SIZE / 2.0)
    comma_position = rl.Vector2(center.x - TEXTURE_SIZE / 2.0, center.y - TEXTURE_SIZE / 2.0)

    delta_time = rl.get_frame_time()
    self._rotation = (self._rotation + DEGREES_PER_SECOND * delta_time) % 360.0

    # Draw rotating spinner and static comma logo
    rl.draw_texture_pro(self._spinner_texture, rl.Rectangle(0, 0, TEXTURE_SIZE, TEXTURE_SIZE),
                        rl.Rectangle(center.x, center.y, TEXTURE_SIZE, TEXTURE_SIZE),
                        spinner_origin, self._rotation, rl.WHITE)
    rl.draw_texture_v(self._comma_texture, comma_position, rl.WHITE)

    # Display the progress bar or text based on user input
    if self._progress is not None:
      bar = rl.Rectangle(center.x - PROGRESS_BAR_WIDTH / 2.0, y_pos, PROGRESS_BAR_WIDTH, PROGRESS_BAR_HEIGHT)
      rl.draw_rectangle_rounded(bar, 1, 10, DARKGRAY)

      bar.width *= self._progress / 100.0
      rl.draw_rectangle_rounded(bar, 1, 10, rl.WHITE)
    elif self._wrapped_lines:
      for i, line in enumerate(self._wrapped_lines):
        text_size = measure_text_cached(gui_app.font(), line, FONT_SIZE)
        rl.draw_text_ex(gui_app.font(), line, rl.Vector2(center.x - text_size.x / 2, y_pos + i * LINE_HEIGHT),
                        FONT_SIZE, 0.0, rl.WHITE)


def _read_stdin():
  """Non-blocking read of available lines from stdin."""
  lines = []
  while True:
    rlist, _, _ = select.select([sys.stdin], [], [], 0.0)
    if not rlist:
      break
    line = sys.stdin.readline().strip()
    if line == "":
      break
    lines.append(line)
  return lines


def main():
  gui_app.init_window("Spinner")
  spinner = Spinner()
  for _ in gui_app.render():
    text_list = _read_stdin()
    if text_list:
      spinner.set_text(text_list[-1])

    spinner.render(rl.Rectangle(0, 0, gui_app.width, gui_app.height))


if __name__ == "__main__":
  main()<|MERGE_RESOLUTION|>--- conflicted
+++ resolved
@@ -27,12 +27,8 @@
 
 class Spinner(Widget):
   def __init__(self):
-<<<<<<< HEAD
+    super().__init__()
     self._comma_texture = gui_app_sp.sp_texture("images/spinner_sunnypilot.png", TEXTURE_SIZE, TEXTURE_SIZE)
-=======
-    super().__init__()
-    self._comma_texture = gui_app.texture("images/spinner_comma.png", TEXTURE_SIZE, TEXTURE_SIZE)
->>>>>>> 4e094bc7
     self._spinner_texture = gui_app.texture("images/spinner_track.png", TEXTURE_SIZE, TEXTURE_SIZE, alpha_premultiply=True)
     self._rotation = 0.0
     self._progress: int | None = None
