import time
<<<<<<< HEAD
import capnp
import copy
=======
>>>>>>> 41536f6e
import os
import pytest
import random
import unittest # noqa: TID251
from collections import defaultdict, Counter
from functools import partial
import hypothesis.strategies as st
from hypothesis import Phase, given, settings
from parameterized import parameterized_class

from opendbc.car import DT_CTRL, gen_empty_fingerprint, structs
from opendbc.car.can_definitions import CanData
from opendbc.car.car_helpers import FRAME_FINGERPRINT, interfaces
from opendbc.car.fingerprints import MIGRATION
from opendbc.car.honda.values import CAR as HONDA, HondaFlags
from opendbc.car.structs import car
from opendbc.car.tests.routes import non_tested_cars, routes, CarTestRoute
from opendbc.car.values import Platform, PLATFORMS
from opendbc.safety.tests.libsafety import libsafety_py
from openpilot.common.basedir import BASEDIR
from openpilot.selfdrive.pandad import can_capnp_to_list
from openpilot.selfdrive.test.helpers import read_segment_list
from openpilot.system.hardware.hw import DEFAULT_DOWNLOAD_CACHE_ROOT
from openpilot.tools.lib.logreader import LogReader, LogsUnavailable, openpilotci_source_zst, openpilotci_source, internal_source, \
                                          internal_source_zst, comma_api_source, auto_source
from openpilot.tools.lib.route import SegmentName

SafetyModel = car.CarParams.SafetyModel
SteerControlType = structs.CarParams.SteerControlType

NUM_JOBS = int(os.environ.get("NUM_JOBS", "1"))
JOB_ID = int(os.environ.get("JOB_ID", "0"))
INTERNAL_SEG_LIST = os.environ.get("INTERNAL_SEG_LIST", "")
INTERNAL_SEG_CNT = int(os.environ.get("INTERNAL_SEG_CNT", "0"))
MAX_EXAMPLES = int(os.environ.get("MAX_EXAMPLES", "300"))
CI = os.environ.get("CI", None) is not None


def get_test_cases() -> list[tuple[str, CarTestRoute | None]]:
  # build list of test cases
  test_cases = []
  if not len(INTERNAL_SEG_LIST):
    routes_by_car = defaultdict(set)
    for r in routes:
      routes_by_car[str(r.car_model)].add(r)

    for i, c in enumerate(sorted(PLATFORMS)):
      if i % NUM_JOBS == JOB_ID:
        test_cases.extend(sorted((c, r) for r in routes_by_car.get(c, (None,))))

  else:
    segment_list = read_segment_list(os.path.join(BASEDIR, INTERNAL_SEG_LIST))
    segment_list = random.sample(segment_list, INTERNAL_SEG_CNT or len(segment_list))
    for platform, segment in segment_list:
      platform = MIGRATION.get(platform, platform)
      segment_name = SegmentName(segment)
      test_cases.append((platform, CarTestRoute(segment_name.route_name.canonical_name, platform,
                                                segment=segment_name.segment_num)))
  return test_cases


@pytest.mark.slow
@pytest.mark.shared_download_cache
class TestCarModelBase(unittest.TestCase):
  platform: Platform | None = None
  test_route: CarTestRoute | None = None

  can_msgs: list[tuple[int, list[CanData]]]
  fingerprint: dict[int, dict[int, int]]
  elm_frame: int | None
  car_safety_mode_frame: int | None

  @classmethod
  def get_testing_data_from_logreader(cls, lr):
    car_fw = []
    can_msgs = []
    cls.elm_frame = None
    cls.car_safety_mode_frame = None
    cls.fingerprint = gen_empty_fingerprint()
    experimental_long = False
    for msg in lr:
      if msg.which() == "can":
        can = can_capnp_to_list((msg.as_builder().to_bytes(),))[0]
        can_msgs.append((can[0], [CanData(*can) for can in can[1]]))
        if len(can_msgs) <= FRAME_FINGERPRINT:
          for m in msg.can:
            if m.src < 64:
              cls.fingerprint[m.src][m.address] = len(m.dat)

      elif msg.which() == "carParams":
        car_fw = msg.carParams.carFw
        if msg.carParams.openpilotLongitudinalControl:
          experimental_long = True
        if cls.platform is None:
          live_fingerprint = msg.carParams.carFingerprint
          cls.platform = MIGRATION.get(live_fingerprint, live_fingerprint)

      # Log which can frame the panda safety mode left ELM327, for CAN validity checks
      elif msg.which() == 'pandaStates':
        for ps in msg.pandaStates:
          if cls.elm_frame is None and ps.safetyModel != SafetyModel.elm327:
            cls.elm_frame = len(can_msgs)
          if cls.car_safety_mode_frame is None and ps.safetyModel not in \
            (SafetyModel.elm327, SafetyModel.noOutput):
            cls.car_safety_mode_frame = len(can_msgs)

      elif msg.which() == 'pandaStateDEPRECATED':
        if cls.elm_frame is None and msg.pandaStateDEPRECATED.safetyModel != SafetyModel.elm327:
          cls.elm_frame = len(can_msgs)
        if cls.car_safety_mode_frame is None and msg.pandaStateDEPRECATED.safetyModel not in \
          (SafetyModel.elm327, SafetyModel.noOutput):
          cls.car_safety_mode_frame = len(can_msgs)

    assert len(can_msgs) > int(50 / DT_CTRL), "no can data found"
    return car_fw, can_msgs, experimental_long

  @classmethod
  def get_testing_data(cls):
    test_segs = (2, 1, 0)
    if cls.test_route.segment is not None:
      test_segs = (cls.test_route.segment,)

    for seg in test_segs:
      segment_range = f"{cls.test_route.route}/{seg}"

      try:
        source = partial(auto_source, sources=[internal_source, internal_source_zst] if len(INTERNAL_SEG_LIST) else \
                                              [openpilotci_source_zst, openpilotci_source, comma_api_source])
        lr = LogReader(segment_range, source=source, sort_by_time=True)
        return cls.get_testing_data_from_logreader(lr)
      except (LogsUnavailable, AssertionError):
        pass

    raise Exception(f"Route: {repr(cls.test_route.route)} with segments: {test_segs} not found or no CAN msgs found. Is it uploaded and public?")


  @classmethod
  def setUpClass(cls):
    if cls.__name__ == 'TestCarModel' or cls.__name__.endswith('Base'):
      raise unittest.SkipTest

    if cls.test_route is None:
      if cls.platform in non_tested_cars:
        print(f"Skipping tests for {cls.platform}: missing route")
        raise unittest.SkipTest
      raise Exception(f"missing test route for {cls.platform}")

    car_fw, cls.can_msgs, experimental_long = cls.get_testing_data()

    # if relay is expected to be open in the route
    cls.openpilot_enabled = cls.car_safety_mode_frame is not None

    cls.CarInterface, cls.CarController, cls.CarState, cls.RadarInterface = interfaces[cls.platform]
    cls.CP = cls.CarInterface.get_params(cls.platform,  cls.fingerprint, car_fw, experimental_long, docs=False)
    cls.CP_SP = cls.CarInterface.get_params_sp(cls.CP, cls.platform,  cls.fingerprint, car_fw, experimental_long, docs=False)
    assert cls.CP
    assert cls.CP_SP
    assert cls.CP.carFingerprint == cls.platform

    os.environ["COMMA_CACHE"] = DEFAULT_DOWNLOAD_CACHE_ROOT

  @classmethod
  def tearDownClass(cls):
    del cls.can_msgs

  def setUp(self):
    self.CI = self.CarInterface(self.CP.copy(), copy.deepcopy(self.CP_SP), self.CarController, self.CarState)
    assert self.CI

    # TODO: check safetyModel is in release panda build
    self.safety = libsafety_py.libsafety

    cfg = self.CP.safetyConfigs[-1]
    set_status = self.safety.set_safety_hooks(cfg.safetyModel.raw, cfg.safetyParam)
    self.assertEqual(0, set_status, f"failed to set safetyModel {cfg}")
    self.safety.init_tests()

  def test_car_params(self):
    if self.CP.dashcamOnly:
      self.skipTest("no need to check carParams for dashcamOnly")

    # make sure car params are within a valid range
    self.assertGreater(self.CP.mass, 1)

    if self.CP.steerControlType != SteerControlType.angle:
      tuning = self.CP.lateralTuning.which()
      if tuning == 'pid':
        self.assertTrue(len(self.CP.lateralTuning.pid.kpV))
      elif tuning == 'torque':
        self.assertTrue(self.CP.lateralTuning.torque.kf > 0)
      else:
        raise Exception("unknown tuning")

  def test_car_interface(self):
    # TODO: also check for checksum violations from can parser
    can_invalid_cnt = 0
    can_valid = False
    CC = structs.CarControl().as_reader()
    CC_SP = structs.CarControlSP()

    for i, msg in enumerate(self.can_msgs):
<<<<<<< HEAD
      CS = self.CI.update(can_capnp_to_list((msg.as_builder().to_bytes(),)))
      self.CI.apply(CC, CC_SP, msg.logMonoTime)
=======
      CS = self.CI.update(msg)
      self.CI.apply(CC, msg[0])
>>>>>>> 41536f6e

      if CS.canValid:
        can_valid = True

      # wait max of 2s for low frequency msgs to be seen
      if i > 200 or can_valid:
        can_invalid_cnt += not CS.canValid

    self.assertEqual(can_invalid_cnt, 0)

  def test_radar_interface(self):
    RI = self.RadarInterface(self.CP, self.CP_SP)
    assert RI

    # Since OBD port is multiplexed to bus 1 (commonly radar bus) while fingerprinting,
    # start parsing CAN messages after we've left ELM mode and can expect CAN traffic
    error_cnt = 0
    for i, msg in enumerate(self.can_msgs[self.elm_frame:]):
      rr: structs.RadarData | None = RI.update(msg)
      if rr is not None and i > 50:
        error_cnt += structs.RadarData.Error.canError in rr.errors
    self.assertEqual(error_cnt, 0)

  def test_panda_safety_rx_checks(self):
    if self.CP.dashcamOnly:
      self.skipTest("no need to check panda safety for dashcamOnly")

    start_ts = self.can_msgs[0][0]

    failed_addrs = Counter()
    for can in self.can_msgs:
      # update panda timer
      t = (can[0] - start_ts) / 1e3
      self.safety.set_timer(int(t))

      # run all msgs through the safety RX hook
      for msg in can[1]:
        if msg.src >= 64:
          continue

        to_send = libsafety_py.make_CANPacket(msg.address, msg.src % 4, msg.dat)
        if self.safety.safety_rx_hook(to_send) != 1:
          failed_addrs[hex(msg.address)] += 1

      # ensure all msgs defined in the addr checks are valid
      self.safety.safety_tick_current_safety_config()
      if t > 1e6:
        self.assertTrue(self.safety.safety_config_valid())

      # Don't check relay malfunction on disabled routes (relay closed),
      # or before fingerprinting is done (elm327 and noOutput)
      if self.openpilot_enabled and t / 1e4 > self.car_safety_mode_frame:
        self.assertFalse(self.safety.get_relay_malfunction())
      else:
        self.safety.set_relay_malfunction(False)

    self.assertFalse(len(failed_addrs), f"panda safety RX check failed: {failed_addrs}")

    # ensure RX checks go invalid after small time with no traffic
    self.safety.set_timer(int(t + (2*1e6)))
    self.safety.safety_tick_current_safety_config()
    self.assertFalse(self.safety.safety_config_valid())

  def test_panda_safety_tx_cases(self, data=None):
    """Asserts we can tx common messages"""
    if self.CP.dashcamOnly:
      self.skipTest("no need to check panda safety for dashcamOnly")

    if self.CP.notCar:
      self.skipTest("Skipping test for notCar")

    def test_car_controller(car_control, car_control_sp):
      now_nanos = 0
      msgs_sent = 0
      CI = self.CarInterface(self.CP, self.CP_SP, self.CarController, self.CarState)
      for _ in range(round(10.0 / DT_CTRL)):  # make sure we hit the slowest messages
        CI.update([])
        _, sendcan = CI.apply(car_control, car_control_sp, now_nanos)

        now_nanos += DT_CTRL * 1e9
        msgs_sent += len(sendcan)
        for addr, dat, bus in sendcan:
          to_send = libsafety_py.make_CANPacket(addr, bus % 4, dat)
          self.assertTrue(self.safety.safety_tx_hook(to_send), (addr, dat, bus))

      # Make sure we attempted to send messages
      self.assertGreater(msgs_sent, 50)

    # Make sure we can send all messages while inactive
    CC = structs.CarControl()
    CC_SP = structs.CarControlSP()
    test_car_controller(CC.as_reader(), CC_SP)

    # Test cancel + general messages (controls_allowed=False & cruise_engaged=True)
    self.safety.set_cruise_engaged_prev(True)
    CC = structs.CarControl(cruiseControl=structs.CarControl.CruiseControl(cancel=True))
    test_car_controller(CC.as_reader(), CC_SP)

    # Test resume + general messages (controls_allowed=True & cruise_engaged=True)
    self.safety.set_controls_allowed(True)
    CC = structs.CarControl(cruiseControl=structs.CarControl.CruiseControl(resume=True))
    test_car_controller(CC.as_reader(), CC_SP)

  # Skip stdout/stderr capture with pytest, causes elevated memory usage
  @pytest.mark.nocapture
  @settings(max_examples=MAX_EXAMPLES, deadline=None,
            phases=(Phase.reuse, Phase.generate, Phase.shrink))
  @given(data=st.data())
  def test_panda_safety_carstate_fuzzy(self, data):
    """
      For each example, pick a random CAN message on the bus and fuzz its data,
      checking for panda state mismatches.
    """

    if self.CP.dashcamOnly:
      self.skipTest("no need to check panda safety for dashcamOnly")

    valid_addrs = [(addr, bus, size) for bus, addrs in self.fingerprint.items() for addr, size in addrs.items()]
    address, bus, size = data.draw(st.sampled_from(valid_addrs))

    msg_strategy = st.binary(min_size=size, max_size=size)
    msgs = data.draw(st.lists(msg_strategy, min_size=20))

    vehicle_speed_seen = self.CP.steerControlType == SteerControlType.angle and not self.CP.notCar

    for dat in msgs:
      # due to panda updating state selectively, only edges are expected to match
      # TODO: warm up CarState with real CAN messages to check edge of both sources
      #  (eg. toyota's gasPressed is the inverse of a signal being set)
      prev_panda_gas = self.safety.get_gas_pressed_prev()
      prev_panda_brake = self.safety.get_brake_pressed_prev()
      prev_panda_regen_braking = self.safety.get_regen_braking_prev()
      prev_panda_vehicle_moving = self.safety.get_vehicle_moving()
      prev_panda_vehicle_speed_min = self.safety.get_vehicle_speed_min()
      prev_panda_vehicle_speed_max = self.safety.get_vehicle_speed_max()
      prev_panda_cruise_engaged = self.safety.get_cruise_engaged_prev()
      prev_panda_acc_main_on = self.safety.get_acc_main_on()

      to_send = libsafety_py.make_CANPacket(address, bus, dat)
      self.safety.safety_rx_hook(to_send)

      can = [(int(time.monotonic() * 1e9), [CanData(address=address, dat=dat, src=bus)])]
      CS = self.CI.update(can)

      if self.safety.get_gas_pressed_prev() != prev_panda_gas:
        self.assertEqual(CS.gasPressed, self.safety.get_gas_pressed_prev())

      if self.safety.get_brake_pressed_prev() != prev_panda_brake:
        # TODO: remove this exception once this mismatch is resolved
        brake_pressed = CS.brakePressed
        if CS.brakePressed and not self.safety.get_brake_pressed_prev():
          if self.CP.carFingerprint in (HONDA.HONDA_PILOT, HONDA.HONDA_RIDGELINE) and CS.brake > 0.05:
            brake_pressed = False

        self.assertEqual(brake_pressed, self.safety.get_brake_pressed_prev())

      if self.safety.get_regen_braking_prev() != prev_panda_regen_braking:
        self.assertEqual(CS.regenBraking, self.safety.get_regen_braking_prev())

      if self.safety.get_vehicle_moving() != prev_panda_vehicle_moving:
        self.assertEqual(not CS.standstill, self.safety.get_vehicle_moving())

      # check vehicle speed if angle control car or available
      if self.safety.get_vehicle_speed_min() > 0 or self.safety.get_vehicle_speed_max() > 0:
        vehicle_speed_seen = True

      if vehicle_speed_seen and (self.safety.get_vehicle_speed_min() != prev_panda_vehicle_speed_min or
                                 self.safety.get_vehicle_speed_max() != prev_panda_vehicle_speed_max):
        v_ego_raw = CS.vEgoRaw / self.CP.wheelSpeedFactor
        self.assertFalse(v_ego_raw > (self.safety.get_vehicle_speed_max() + 1e-3) or
                         v_ego_raw < (self.safety.get_vehicle_speed_min() - 1e-3))

      if not (self.CP.brand == "honda" and not (self.CP.flags & HondaFlags.BOSCH)):
        if self.safety.get_cruise_engaged_prev() != prev_panda_cruise_engaged:
          self.assertEqual(CS.cruiseState.enabled, self.safety.get_cruise_engaged_prev())

      if self.CP.brand == "honda":
        if self.safety.get_acc_main_on() != prev_panda_acc_main_on:
          self.assertEqual(CS.cruiseState.available, self.safety.get_acc_main_on())

  def test_panda_safety_carstate(self):
    """
      Assert that panda safety matches openpilot's carState
    """
    if self.CP.dashcamOnly:
      self.skipTest("no need to check panda safety for dashcamOnly")

    # warm up pass, as initial states may be different
    for can in self.can_msgs[:300]:
      self.CI.update(can)
      for msg in filter(lambda m: m.src < 64, can[1]):
        to_send = libsafety_py.make_CANPacket(msg.address, msg.src % 4, msg.dat)
        self.safety.safety_rx_hook(to_send)

    controls_allowed_prev = False
    CS_prev = car.CarState.new_message()
    checks = defaultdict(int)
    vehicle_speed_seen = self.CP.steerControlType == SteerControlType.angle and not self.CP.notCar
    for idx, can in enumerate(self.can_msgs):
      CS = self.CI.update(can).as_reader()
      for msg in filter(lambda m: m.src < 64, can[1]):
        to_send = libsafety_py.make_CANPacket(msg.address, msg.src % 4, msg.dat)
        ret = self.safety.safety_rx_hook(to_send)
        self.assertEqual(1, ret, f"safety rx failed ({ret=}): {(msg.address, msg.src % 4)}")

      # Skip first frame so CS_prev is properly initialized
      if idx == 0:
        CS_prev = CS
        # Button may be left pressed in warm up period
        if not self.CP.pcmCruise:
          self.safety.set_controls_allowed(0)
        continue

      # TODO: check rest of panda's carstate (steering, ACC main on, etc.)

      checks['gasPressed'] += CS.gasPressed != self.safety.get_gas_pressed_prev()
      checks['standstill'] += CS.standstill == self.safety.get_vehicle_moving()

      # check vehicle speed if angle control car or available
      if self.safety.get_vehicle_speed_min() > 0 or self.safety.get_vehicle_speed_max() > 0:
        vehicle_speed_seen = True

      if vehicle_speed_seen:
        v_ego_raw = CS.vEgoRaw / self.CP.wheelSpeedFactor
        checks['vEgoRaw'] += (v_ego_raw > (self.safety.get_vehicle_speed_max() + 1e-3) or
                              v_ego_raw < (self.safety.get_vehicle_speed_min() - 1e-3))

      # TODO: remove this exception once this mismatch is resolved
      brake_pressed = CS.brakePressed
      if CS.brakePressed and not self.safety.get_brake_pressed_prev():
        if self.CP.carFingerprint in (HONDA.HONDA_PILOT, HONDA.HONDA_RIDGELINE) and CS.brake > 0.05:
          brake_pressed = False
      checks['brakePressed'] += brake_pressed != self.safety.get_brake_pressed_prev()
      checks['regenBraking'] += CS.regenBraking != self.safety.get_regen_braking_prev()

      if self.CP.pcmCruise:
        # On most pcmCruise cars, openpilot's state is always tied to the PCM's cruise state.
        # On Honda Nidec, we always engage on the rising edge of the PCM cruise state, but
        # openpilot brakes to zero even if the min ACC speed is non-zero (i.e. the PCM disengages).
        if self.CP.brand == "honda" and not (self.CP.flags & HondaFlags.BOSCH):
          # only the rising edges are expected to match
          if CS.cruiseState.enabled and not CS_prev.cruiseState.enabled:
            checks['controlsAllowed'] += not self.safety.get_controls_allowed()
        else:
          checks['controlsAllowed'] += not CS.cruiseState.enabled and self.safety.get_controls_allowed()

        # TODO: fix notCar mismatch
        if not self.CP.notCar:
          checks['cruiseState'] += CS.cruiseState.enabled != self.safety.get_cruise_engaged_prev()
      else:
        # Check for user button enable on rising edge of controls allowed
        button_enable = CS.buttonEnable and (not CS.brakePressed or CS.standstill)
        mismatch = button_enable != (self.safety.get_controls_allowed() and not controls_allowed_prev)
        checks['controlsAllowed'] += mismatch
        controls_allowed_prev = self.safety.get_controls_allowed()
        if button_enable and not mismatch:
          self.safety.set_controls_allowed(False)

      if self.CP.brand == "honda":
        checks['mainOn'] += CS.cruiseState.available != self.safety.get_acc_main_on()

      CS_prev = CS

    failed_checks = {k: v for k, v in checks.items() if v > 0}
    self.assertFalse(len(failed_checks), f"panda safety doesn't agree with openpilot: {failed_checks}")


@parameterized_class(('platform', 'test_route'), get_test_cases())
@pytest.mark.xdist_group_class_property('test_route')
class TestCarModel(TestCarModelBase):
  pass


if __name__ == "__main__":
  unittest.main()<|MERGE_RESOLUTION|>--- conflicted
+++ resolved
@@ -1,9 +1,5 @@
 import time
-<<<<<<< HEAD
-import capnp
 import copy
-=======
->>>>>>> 41536f6e
 import os
 import pytest
 import random
@@ -205,13 +201,8 @@
     CC_SP = structs.CarControlSP()
 
     for i, msg in enumerate(self.can_msgs):
-<<<<<<< HEAD
-      CS = self.CI.update(can_capnp_to_list((msg.as_builder().to_bytes(),)))
-      self.CI.apply(CC, CC_SP, msg.logMonoTime)
-=======
       CS = self.CI.update(msg)
-      self.CI.apply(CC, msg[0])
->>>>>>> 41536f6e
+      self.CI.apply(CC, CC_SP, msg[0])
 
       if CS.canValid:
         can_valid = True
