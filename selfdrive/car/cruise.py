--- conflicted
+++ resolved
@@ -53,13 +53,8 @@
       _enabled = self.update_enabled_state(CS, enabled)
       if not self.CP.pcmCruise or (not self.CP_SP.pcmCruiseSpeed and _enabled):
         # if stock cruise is completely disabled, then we can use our own set speed logic
-<<<<<<< HEAD
-        
-        self._update_v_speed_limit(CS, enabled, speed_limit_control, speed_limit_predicative)
-        self._update_v_cruise_non_pcm(CS, enabled, is_metric)
-=======
+        self._update_v_speed_limit(CS, _enabled, speed_limit_control, speed_limit_predicative)
         self._update_v_cruise_non_pcm(CS, _enabled, is_metric)
->>>>>>> 1f894136
         self.v_cruise_cluster_kph = self.v_cruise_kph
         self.update_button_timers(CS, enabled)
       else:
