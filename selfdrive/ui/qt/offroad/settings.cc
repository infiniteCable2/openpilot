#include <cassert>
#include <cmath>
#include <string>
#include <tuple>
#include <vector>

#include <QDebug>

#include "common/watchdog.h"
#include "common/util.h"
#include "selfdrive/ui/qt/network/networking.h"
#include "selfdrive/ui/qt/offroad/settings.h"
#include "selfdrive/ui/qt/qt_window.h"
#include "selfdrive/ui/qt/widgets/prime.h"
#include "selfdrive/ui/qt/widgets/scrollview.h"
#include "selfdrive/ui/qt/offroad/developer_panel.h"
#include "selfdrive/ui/qt/offroad/firehose.h"

TogglesPanel::TogglesPanel(SettingsWindow *parent) : ListWidget(parent) {
  // param, title, desc, icon, restart needed
  std::vector<std::tuple<QString, QString, QString, QString, bool>> toggle_defs{
    {
      "OpenpilotEnabledToggle",
      tr("Enable sunnypilot"),
      tr("Use the sunnypilot system for adaptive cruise control and lane keep driver assistance. Your attention is required at all times to use this feature."),
      "../assets/icons/chffr_wheel.png",
      true,
    },
    {
      "ExperimentalMode",
      tr("Experimental Mode"),
      "",
      "../assets/icons/experimental_white.svg",
      false,
    },
    {
      "DynamicExperimentalControl",
      tr("Enable Dynamic Experimental Control"),
      tr("Enable toggle to allow the model to determine when to use sunnypilot ACC or sunnypilot End to End Longitudinal."),
      "../assets/offroad/icon_blank.png",
      false,
    },
    {
      "DisengageOnAccelerator",
      tr("Disengage on Accelerator Pedal"),
      tr("When enabled, pressing the accelerator pedal will disengage sunnypilot."),
      "../assets/icons/disengage_on_accelerator.svg",
      false,
    },
    {
      "IsLdwEnabled",
      tr("Enable Lane Departure Warnings"),
      tr("Receive alerts to steer back into the lane when your vehicle drifts over a detected lane line without a turn signal activated while driving over 31 mph (50 km/h)."),
      "../assets/icons/warning.png",
      false,
    },
    {
      "AlwaysOnDM",
      tr("Always-On Driver Monitoring"),
      tr("Enable driver monitoring even when sunnypilot is not engaged."),
      "../assets/icons/monitoring.png",
      false,
    },
    {
      "RecordFront",
      tr("Record and Upload Driver Camera"),
      tr("Upload data from the driver facing camera and help improve the driver monitoring algorithm."),
      "../assets/icons/monitoring.png",
      true,
    },
    {
      "IsMetric",
      tr("Use Metric System"),
      tr("Display speed in km/h instead of mph."),
      "../assets/icons/metric.png",
      false,
    },
  };


  std::vector<QString> longi_button_texts{tr("Aggressive"), tr("Standard"), tr("Relaxed")};
  long_personality_setting = new ButtonParamControl("LongitudinalPersonality", tr("Driving Personality"),
                                          tr("Standard is recommended. In aggressive mode, sunnypilot will follow lead cars closer and be more aggressive with the gas and brake. "
                                             "In relaxed mode sunnypilot will stay further away from lead cars. On supported cars, you can cycle through these personalities with "
                                             "your steering wheel distance button."),
                                          "../assets/icons/speed_limit.png",
                                          longi_button_texts);

  // set up uiState update for personality setting
  QObject::connect(uiState(), &UIState::uiUpdate, this, &TogglesPanel::updateState);

  for (auto &[param, title, desc, icon, needs_restart] : toggle_defs) {
    auto toggle = new ParamControl(param, title, desc, icon, this);

    bool locked = params.getBool((param + "Lock").toStdString());
    toggle->setEnabled(!locked);

    if (needs_restart && !locked) {
      toggle->setDescription(toggle->getDescription() + tr(" Changing this setting will restart openpilot if the car is powered on."));

      QObject::connect(uiState(), &UIState::engagedChanged, [toggle](bool engaged) {
        toggle->setEnabled(!engaged);
      });

      QObject::connect(toggle, &ParamControl::toggleFlipped, [=](bool state) {
        params.putBool("OnroadCycleRequested", true);
      });
    }

    addItem(toggle);
    toggles[param.toStdString()] = toggle;

    // insert longitudinal personality after NDOG toggle
    if (param == "DisengageOnAccelerator") {
      addItem(long_personality_setting);
    }
  }

  // Toggles with confirmation dialogs
#ifndef SUNNYPILOT
  toggles["ExperimentalMode"]->setActiveIcon("../assets/icons/experimental.svg");
#endif
  toggles["ExperimentalMode"]->setConfirmation(true, true);
}

void TogglesPanel::updateState(const UIState &s) {
  const SubMaster &sm = *(s.sm);

  if (sm.updated("selfdriveState")) {
    auto personality = sm["selfdriveState"].getSelfdriveState().getPersonality();
    if (personality != s.scene.personality && s.scene.started && isVisible()) {
      long_personality_setting->setCheckedButton(static_cast<int>(personality));
    }
    uiState()->scene.personality = personality;
  }
}

void TogglesPanel::expandToggleDescription(const QString &param) {
  toggles[param.toStdString()]->showDescription();
}

void TogglesPanel::scrollToToggle(const QString &param) {
  if (auto it = toggles.find(param.toStdString()); it != toggles.end()) {
    auto scroll_area = qobject_cast<QScrollArea*>(parent()->parent());
    if (scroll_area) {
      scroll_area->ensureWidgetVisible(it->second);
    }
  }
}

void TogglesPanel::showEvent(QShowEvent *event) {
  updateToggles();
}

void TogglesPanel::updateToggles() {
  auto experimental_mode_toggle = toggles["ExperimentalMode"];
  const QString e2e_description = QString("%1<br>"
                                          "<h4>%2</h4><br>"
                                          "%3<br>"
                                          "<h4>%4</h4><br>"
                                          "%5<br>")
                                  .arg(tr("sunnypilot defaults to driving in <b>chill mode</b>. Experimental mode enables <b>alpha-level features</b> that aren't ready for chill mode. Experimental features are listed below:"))
                                  .arg(tr("End-to-End Longitudinal Control"))
                                  .arg(tr("Let the driving model control the gas and brakes. sunnypilot will drive as it thinks a human would, including stopping for red lights and stop signs. "
                                          "Since the driving model decides the speed to drive, the set speed will only act as an upper bound. This is an alpha quality feature; "
                                          "mistakes should be expected."))
                                  .arg(tr("New Driving Visualization"))
                                  .arg(tr("The driving visualization will transition to the road-facing wide-angle camera at low speeds to better show some turns. The Experimental mode logo will also be shown in the top right corner."));

  const bool is_release = params.getBool("IsReleaseBranch");
  auto cp_bytes = params.get("CarParamsPersistent");
  if (!cp_bytes.empty()) {
    AlignedBuffer aligned_buf;
    capnp::FlatArrayMessageReader cmsg(aligned_buf.align(cp_bytes.data(), cp_bytes.size()));
    cereal::CarParams::Reader CP = cmsg.getRoot<cereal::CarParams>();

    if (hasLongitudinalControl(CP)) {
      // normal description and toggle
      experimental_mode_toggle->setEnabled(true);
      experimental_mode_toggle->setDescription(e2e_description);
      long_personality_setting->setEnabled(true);
    } else {
      // no long for now
      experimental_mode_toggle->setEnabled(false);
      long_personality_setting->setEnabled(false);
      params.remove("ExperimentalMode");

      const QString unavailable = tr("Experimental mode is currently unavailable on this car since the car's stock ACC is used for longitudinal control.");

      QString long_desc = unavailable + " " + \
                          tr("openpilot longitudinal control may come in a future update.");
      if (CP.getAlphaLongitudinalAvailable()) {
        if (is_release) {
          long_desc = unavailable + " " + tr("An alpha version of sunnypilot longitudinal control can be tested, along with Experimental mode, on non-release branches.");
        } else {
          long_desc = tr("Enable the sunnypilot longitudinal control (alpha) toggle to allow Experimental mode.");
        }
      }
      experimental_mode_toggle->setDescription("<b>" + long_desc + "</b><br><br>" + e2e_description);
    }

    experimental_mode_toggle->refresh();
  } else {
    experimental_mode_toggle->setDescription(e2e_description);
  }
}

DevicePanel::DevicePanel(SettingsWindow *parent) : ListWidget(parent) {
  setSpacing(50);
  addItem(new LabelControl(tr("Dongle ID"), getDongleId().value_or(tr("N/A"))));
  addItem(new LabelControl(tr("Serial"), params.get("HardwareSerial").c_str()));

  pair_device = new ButtonControl(tr("Pair Device"), tr("PAIR"),
                                  tr("Pair your device with comma connect (connect.comma.ai) and claim your comma prime offer."));
  connect(pair_device, &ButtonControl::clicked, [=]() {
    PairingPopup popup(this);
    popup.exec();
  });
  addItem(pair_device);

  QObject::connect(uiState()->prime_state, &PrimeState::changed, [this] (PrimeState::Type type) {
    pair_device->setVisible(type == PrimeState::PRIME_TYPE_UNPAIRED);
  });

#ifndef SUNNYPILOT
  // offroad-only buttons

  auto dcamBtn = new ButtonControl(tr("Driver Camera"), tr("PREVIEW"),
                                   tr("Preview the driver facing camera to ensure that driver monitoring has good visibility. (vehicle must be off)"));
  connect(dcamBtn, &ButtonControl::clicked, [=]() { emit showDriverView(); });
  addItem(dcamBtn);
#endif

  resetCalibBtn = new ButtonControl(tr("Reset Calibration"), tr("RESET"), "");
  connect(resetCalibBtn, &ButtonControl::showDescriptionEvent, this, &DevicePanel::updateCalibDescription);
  connect(resetCalibBtn, &ButtonControl::clicked, [&]() {
    if (!uiState()->engaged()) {
      if (ConfirmationDialog::confirm(tr("Are you sure you want to reset calibration?"), tr("Reset"), this)) {
        // Check engaged again in case it changed while the dialog was open
        if (!uiState()->engaged()) {
          params.remove("CalibrationParams");
          params.remove("LiveTorqueParameters");
          params.remove("LiveParameters");
          params.remove("LiveParametersV2");
          params.remove("LiveDelay");
          params.putBool("OnroadCycleRequested", true);
          updateCalibDescription();
        }
      }
    } else {
      ConfirmationDialog::alert(tr("Disengage to Reset Calibration"), this);
    }
  });
  addItem(resetCalibBtn);

#ifndef SUNNYPILOT
  auto retrainingBtn = new ButtonControl(tr("Review Training Guide"), tr("REVIEW"), tr("Review the rules, features, and limitations of sunnypilot"));
  connect(retrainingBtn, &ButtonControl::clicked, [=]() {
    if (ConfirmationDialog::confirm(tr("Are you sure you want to review the training guide?"), tr("Review"), this)) {
      emit reviewTrainingGuide();
    }
  });
  addItem(retrainingBtn);

  if (Hardware::TICI()) {
    auto regulatoryBtn = new ButtonControl(tr("Regulatory"), tr("VIEW"), "");
    connect(regulatoryBtn, &ButtonControl::clicked, [=]() {
      const std::string txt = util::read_file("../assets/offroad/fcc.html");
      ConfirmationDialog::rich(QString::fromStdString(txt), this);
    });
    addItem(regulatoryBtn);
  }

  auto translateBtn = new ButtonControl(tr("Change Language"), tr("CHANGE"), "");
  connect(translateBtn, &ButtonControl::clicked, [=]() {
    QMap<QString, QString> langs = getSupportedLanguages();
    QString selection = MultiOptionDialog::getSelection(tr("Select a language"), langs.keys(), langs.key(uiState()->language), this);
    if (!selection.isEmpty()) {
      // put language setting, exit Qt UI, and trigger fast restart
      params.put("LanguageSetting", langs[selection].toStdString());
      qApp->exit(18);
      watchdog_kick(0);
    }
  });
  addItem(translateBtn);
#endif

  QObject::connect(uiState(), &UIState::offroadTransition, [=](bool offroad) {
    for (auto btn : findChildren<ButtonControl *>()) {
      if (btn != pair_device && btn != resetCalibBtn) {
        btn->setEnabled(offroad);
      }
    }
  });

#ifndef SUNNYPILOT
  // power buttons
  QHBoxLayout *power_layout = new QHBoxLayout();
  power_layout->setSpacing(30);

  QPushButton *reboot_btn = new QPushButton(tr("Reboot"));
  reboot_btn->setObjectName("reboot_btn");
  power_layout->addWidget(reboot_btn);
  QObject::connect(reboot_btn, &QPushButton::clicked, this, &DevicePanel::reboot);

  QPushButton *poweroff_btn = new QPushButton(tr("Power Off"));
  poweroff_btn->setObjectName("poweroff_btn");
  power_layout->addWidget(poweroff_btn);
  QObject::connect(poweroff_btn, &QPushButton::clicked, this, &DevicePanel::poweroff);

  if (!Hardware::PC()) {
    connect(uiState(), &UIState::offroadTransition, poweroff_btn, &QPushButton::setVisible);
  }

  setStyleSheet(R"(
    #reboot_btn { height: 120px; border-radius: 15px; background-color: #393939; }
    #reboot_btn:pressed { background-color: #4a4a4a; }
    #poweroff_btn { height: 120px; border-radius: 15px; background-color: #E22C2C; }
    #poweroff_btn:pressed { background-color: #FF2424; }
  )");
  addItem(power_layout);
#endif
}

void DevicePanel::updateCalibDescription() {
<<<<<<< HEAD
  QString desc =
      tr("sunnypilot requires the device to be mounted within 4° left or right and "
         "within 5° up or 9° down. sunnypilot is continuously calibrating, resetting is rarely required.");
=======
  QString desc = tr("openpilot requires the device to be mounted within 4° left or right and within 5° up or 9° down.");
>>>>>>> 4e094bc7
  std::string calib_bytes = params.get("CalibrationParams");
  if (!calib_bytes.empty()) {
    try {
      AlignedBuffer aligned_buf;
      capnp::FlatArrayMessageReader cmsg(aligned_buf.align(calib_bytes.data(), calib_bytes.size()));
      auto calib = cmsg.getRoot<cereal::Event>().getLiveCalibration();
      if (calib.getCalStatus() != cereal::LiveCalibrationData::Status::UNCALIBRATED) {
        double pitch = calib.getRpyCalib()[1] * (180 / M_PI);
        double yaw = calib.getRpyCalib()[2] * (180 / M_PI);
        desc += tr(" Your device is pointed %1° %2 and %3° %4.")
                    .arg(QString::number(std::abs(pitch), 'g', 1), pitch > 0 ? tr("down") : tr("up"),
                         QString::number(std::abs(yaw), 'g', 1), yaw > 0 ? tr("left") : tr("right"));
      }
    } catch (kj::Exception) {
      qInfo() << "invalid CalibrationParams";
    }
  }

  const bool is_release = params.getBool("IsReleaseBranch");
  if (!is_release) {
    int lag_perc = 0;
    std::string lag_bytes = params.get("LiveDelay");
    if (!lag_bytes.empty()) {
      try {
        AlignedBuffer aligned_buf;
        capnp::FlatArrayMessageReader cmsg(aligned_buf.align(lag_bytes.data(), lag_bytes.size()));
        lag_perc = cmsg.getRoot<cereal::Event>().getLiveDelay().getCalPerc();
      } catch (kj::Exception) {
        qInfo() << "invalid LiveDelay";
      }
    }
    desc += "\n\n";
    if (lag_perc < 100) {
      desc += tr("Steering lag calibration is %1% complete.").arg(lag_perc);
    } else {
      desc += tr("Steering lag calibration is complete.");
    }
  }

  std::string torque_bytes = params.get("LiveTorqueParameters");
  if (!torque_bytes.empty()) {
    try {
      AlignedBuffer aligned_buf;
      capnp::FlatArrayMessageReader cmsg(aligned_buf.align(torque_bytes.data(), torque_bytes.size()));
      auto torque = cmsg.getRoot<cereal::Event>().getLiveTorqueParameters();
      // don't add for non-torque cars
      if (torque.getUseParams()) {
        int torque_perc = torque.getCalPerc();
        desc += is_release ? "\n\n" : " ";
        if (torque_perc < 100) {
          desc += tr("Steering torque response calibration is %1% complete.").arg(torque_perc);
        } else {
          desc += tr("Steering torque response calibration is complete.");
        }
      }
    } catch (kj::Exception) {
      qInfo() << "invalid LiveTorqueParameters";
    }
  }

  desc += "\n\n";
  desc += tr("openpilot is continuously calibrating, resetting is rarely required. "
             "Resetting calibration will restart openpilot if the car is powered on.");
  resetCalibBtn->setDescription(desc);
}

void DevicePanel::reboot() {
  if (!uiState()->engaged()) {
    if (ConfirmationDialog::confirm(tr("Are you sure you want to reboot?"), tr("Reboot"), this)) {
      // Check engaged again in case it changed while the dialog was open
      if (!uiState()->engaged()) {
        params.putBool("DoReboot", true);
      }
    }
  } else {
    ConfirmationDialog::alert(tr("Disengage to Reboot"), this);
  }
}

void DevicePanel::poweroff() {
  if (!uiState()->engaged()) {
    if (ConfirmationDialog::confirm(tr("Are you sure you want to power off?"), tr("Power Off"), this)) {
      // Check engaged again in case it changed while the dialog was open
      if (!uiState()->engaged()) {
        params.putBool("DoShutdown", true);
      }
    }
  } else {
    ConfirmationDialog::alert(tr("Disengage to Power Off"), this);
  }
}

void SettingsWindow::showEvent(QShowEvent *event) {
  setCurrentPanel(0);
}

void SettingsWindow::setCurrentPanel(int index, const QString &param) {
  if (!param.isEmpty()) {
    // Check if param ends with "Panel" to determine if it's a panel name
    if (param.endsWith("Panel")) {
      QString panelName = param;
      panelName.chop(5); // Remove "Panel" suffix

      // Find the panel by name
      for (int i = 0; i < nav_btns->buttons().size(); i++) {
        bool panel_trimmed = false;
#ifdef SUNNYPILOT
        panel_trimmed = nav_btns->buttons()[i]->text().trimmed() == tr(panelName.toStdString().c_str());
#endif
        if ((nav_btns->buttons()[i]->text() == tr(panelName.toStdString().c_str())) || panel_trimmed) {
          index = i;
          break;
        }
      }
    } else {
      emit expandToggleDescription(param);
      emit scrollToToggle(param);
    }
  }

  panel_widget->setCurrentIndex(index);
  nav_btns->buttons()[index]->setChecked(true);
}

SettingsWindow::SettingsWindow(QWidget *parent) : QFrame(parent) {
#ifndef SUNNYPILOT
  // setup two main layouts
  sidebar_widget = new QWidget;
  QVBoxLayout *sidebar_layout = new QVBoxLayout(sidebar_widget);
  panel_widget = new QStackedWidget();

  // close button
  QPushButton *close_btn = new QPushButton(tr("×"));
  close_btn->setStyleSheet(R"(
    QPushButton {
      font-size: 140px;
      padding-bottom: 20px;
      border-radius: 100px;
      background-color: #292929;
      font-weight: 400;
    }
    QPushButton:pressed {
      background-color: #3B3B3B;
    }
  )");
  close_btn->setFixedSize(200, 200);
  sidebar_layout->addSpacing(45);
  sidebar_layout->addWidget(close_btn, 0, Qt::AlignCenter);
  QObject::connect(close_btn, &QPushButton::clicked, this, &SettingsWindow::closeSettings);

  // setup panels
  DevicePanel *device = new DevicePanel(this);
  QObject::connect(device, &DevicePanel::reviewTrainingGuide, this, &SettingsWindow::reviewTrainingGuide);
  QObject::connect(device, &DevicePanel::showDriverView, this, &SettingsWindow::showDriverView);

  TogglesPanel *toggles = new TogglesPanel(this);
  QObject::connect(this, &SettingsWindow::expandToggleDescription, toggles, &TogglesPanel::expandToggleDescription);
  QObject::connect(this, &SettingsWindow::scrollToToggle, toggles, &TogglesPanel::scrollToToggle);

  auto networking = new Networking(this);
  QObject::connect(uiState()->prime_state, &PrimeState::changed, networking, &Networking::setPrimeType);

  QList<QPair<QString, QWidget *>> panels = {
    {tr("Device"), device},
    {tr("Network"), networking},
    {tr("Toggles"), toggles},
    {tr("Software"), new SoftwarePanel(this)},
    {tr("Firehose"), new FirehosePanel(this)},
    {tr("Developer"), new DeveloperPanel(this)},
  };

  nav_btns = new QButtonGroup(this);
  for (auto &[name, panel] : panels) {
    QPushButton *btn = new QPushButton(name);
    btn->setCheckable(true);
    btn->setChecked(nav_btns->buttons().size() == 0);
    btn->setStyleSheet(R"(
      QPushButton {
        color: grey;
        border: none;
        background: none;
        font-size: 65px;
        font-weight: 500;
      }
      QPushButton:checked {
        color: white;
      }
      QPushButton:pressed {
        color: #ADADAD;
      }
    )");
    btn->setSizePolicy(QSizePolicy::Preferred, QSizePolicy::Expanding);
    nav_btns->addButton(btn);
    sidebar_layout->addWidget(btn, 0, Qt::AlignRight);

    const int lr_margin = name != tr("Network") ? 50 : 0;  // Network panel handles its own margins
    panel->setContentsMargins(lr_margin, 25, lr_margin, 25);

    ScrollView *panel_frame = new ScrollView(panel, this);
    panel_widget->addWidget(panel_frame);

    QObject::connect(btn, &QPushButton::clicked, [=, w = panel_frame]() {
      btn->setChecked(true);
      panel_widget->setCurrentWidget(w);
    });
  }
  sidebar_layout->setContentsMargins(50, 50, 100, 50);

  // main settings layout, sidebar + main panel
  QHBoxLayout *main_layout = new QHBoxLayout(this);

  sidebar_widget->setFixedWidth(500);
  main_layout->addWidget(sidebar_widget);
  main_layout->addWidget(panel_widget);

  setStyleSheet(R"(
    * {
      color: white;
      font-size: 50px;
    }
    SettingsWindow {
      background-color: black;
    }
    QStackedWidget, ScrollView {
      background-color: #292929;
      border-radius: 30px;
    }
  )");
#endif
}<|MERGE_RESOLUTION|>--- conflicted
+++ resolved
@@ -323,13 +323,7 @@
 }
 
 void DevicePanel::updateCalibDescription() {
-<<<<<<< HEAD
-  QString desc =
-      tr("sunnypilot requires the device to be mounted within 4° left or right and "
-         "within 5° up or 9° down. sunnypilot is continuously calibrating, resetting is rarely required.");
-=======
-  QString desc = tr("openpilot requires the device to be mounted within 4° left or right and within 5° up or 9° down.");
->>>>>>> 4e094bc7
+  QString desc = tr("sunnypilot requires the device to be mounted within 4° left or right and within 5° up or 9° down.");
   std::string calib_bytes = params.get("CalibrationParams");
   if (!calib_bytes.empty()) {
     try {
