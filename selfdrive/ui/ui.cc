#include "selfdrive/ui/ui.h"

#include <algorithm>
#include <cmath>

#include <QtConcurrent>

#include "common/transformations/orientation.hpp"
#include "common/swaglog.h"
#include "common/util.h"
#include "common/watchdog.h"
#include "qt/util.h"
#include "system/hardware/hw.h"

#define BACKLIGHT_DT 0.05
#define BACKLIGHT_TS 10.00

void update_sockets(UIState *s) {
  s->sm->update(0);
}

void update_state(UIState *s) {
  SubMaster &sm = *(s->sm);
  UIScene &scene = s->scene;

  if (sm.updated("liveCalibration")) {
    auto list2rot = [](const capnp::List<float>::Reader &rpy_list) ->Eigen::Matrix3f {
      return euler2rot({rpy_list[0], rpy_list[1], rpy_list[2]}).cast<float>();
    };

    auto live_calib = sm["liveCalibration"].getLiveCalibration();
    if (live_calib.getCalStatus() == cereal::LiveCalibrationData::Status::CALIBRATED) {
      auto device_from_calib = list2rot(live_calib.getRpyCalib());
      auto wide_from_device = list2rot(live_calib.getWideFromDeviceEuler());
      s->scene.view_from_calib = VIEW_FROM_DEVICE * device_from_calib;
      s->scene.view_from_wide_calib = VIEW_FROM_DEVICE * wide_from_device * device_from_calib;
    } else {
      s->scene.view_from_calib = s->scene.view_from_wide_calib = VIEW_FROM_DEVICE;
    }
  }
  if (sm.updated("pandaStates")) {
    auto pandaStates = sm["pandaStates"].getPandaStates();
    if (pandaStates.size() > 0) {
      scene.pandaType = pandaStates[0].getPandaType();

      if (scene.pandaType != cereal::PandaState::PandaType::UNKNOWN) {
        scene.ignition = false;
        for (const auto& pandaState : pandaStates) {
          scene.ignition |= pandaState.getIgnitionLine() || pandaState.getIgnitionCan();
        }
      }
    }
  } else if ((s->sm->frame - s->sm->rcv_frame("pandaStates")) > 5*UI_FREQ) {
    scene.pandaType = cereal::PandaState::PandaType::UNKNOWN;
  }
  if (sm.updated("wideRoadCameraState")) {
    auto cam_state = sm["wideRoadCameraState"].getWideRoadCameraState();
    float scale = (cam_state.getSensor() == cereal::FrameData::ImageSensor::AR0231) ? 6.0f : 1.0f;
    scene.light_sensor = std::max(100.0f - scale * cam_state.getExposureValPercent(), 0.0f);
  } else if (!sm.allAliveAndValid({"wideRoadCameraState"})) {
    scene.light_sensor = -1;
  }
  scene.started = sm["deviceState"].getDeviceState().getStarted() && scene.ignition;
}

void ui_update_params(UIState *s) {
  auto params = Params();
  s->scene.is_metric = params.getBool("IsMetric");
}

void UIState::updateStatus() {
  if (scene.started && (sm->updated("selfdriveState") || sm->updated("selfdriveStateSP"))) {
    auto ss = (*sm)["selfdriveState"].getSelfdriveState();
    auto mads = (*sm)["selfdriveStateSP"].getSelfdriveStateSP().getMads();
    auto state = ss.getState();
    auto state_mads = mads.getState();
    if (state == cereal::SelfdriveState::OpenpilotState::PRE_ENABLED || state == cereal::SelfdriveState::OpenpilotState::OVERRIDING ||
        state_mads == cereal::ModularAssistiveDrivingSystem::ModularAssistiveDrivingSystemState::PAUSED ||
        state_mads == cereal::ModularAssistiveDrivingSystem::ModularAssistiveDrivingSystemState::OVERRIDING) {
      status = STATUS_OVERRIDE;
    } else {
      if (mads.getAvailable()) {
        if (mads.getEnabled() && ss.getEnabled()) {
          status = STATUS_ENGAGED;
        } else if (mads.getEnabled()) {
          status = STATUS_LAT_ONLY;
        } else if (ss.getEnabled()) {
          status = STATUS_LONG_ONLY;
        } else {
          status = STATUS_DISENGAGED;
        }
      } else {
        status = ss.getEnabled() ? STATUS_ENGAGED : STATUS_DISENGAGED;
      }
    }
  }

  if (engaged() != engaged_prev) {
    engaged_prev = engaged();
    emit engagedChanged(engaged());
  }

  // Handle onroad/offroad transition
  if (scene.started != started_prev || sm->frame == 1) {
    if (scene.started) {
      status = STATUS_DISENGAGED;
      scene.started_frame = sm->frame;
    }
    started_prev = scene.started;
    emit offroadTransition(!scene.started);
  }
}

UIState::UIState(QObject *parent) : QObject(parent) {
  sm = std::make_unique<SubMaster>(std::vector<const char*>{
    "modelV2", "controlsState", "liveCalibration", "radarState", "deviceState",
    "pandaStates", "carParams", "driverMonitoringState", "carState", "driverStateV2",
    "wideRoadCameraState", "managerState", "selfdriveState", "longitudinalPlan",
  });
  prime_state = new PrimeState(this);
  language = QString::fromStdString(Params().get("LanguageSetting"));

#ifndef SUNNYPILOT
  // update timer
  timer = new QTimer(this);
  QObject::connect(timer, &QTimer::timeout, this, &UIState::update);
  timer->start(1000 / UI_FREQ);
#endif
}

void UIState::update() {
#ifndef SUNNYPILOT
  update_sockets(this);
  update_state(this);
  updateStatus();

  if (sm->frame % UI_FREQ == 0) {
    watchdog_kick(nanos_since_boot());
  }
  emit uiUpdate(*this);
#endif
}

Device::Device(QObject *parent) : brightness_filter(BACKLIGHT_OFFROAD, BACKLIGHT_TS, BACKLIGHT_DT), QObject(parent) {
  setAwake(true);
  resetInteractiveTimeout();
#ifndef SUNNYPILOT
  QObject::connect(uiState(), &UIState::uiUpdate, this, &Device::update);
#endif
}

void Device::update(const UIState &s) {
  updateBrightness(s);
  updateWakefulness(s);
}

void Device::setAwake(bool on) {
  if (on != awake) {
    awake = on;
    Hardware::set_display_power(awake);
    LOGD("setting display power %d", awake);
    emit displayPowerChanged(awake);
  }
}

void Device::resetInteractiveTimeout(int timeout) {
  if (timeout == -1) {
    timeout = (ignition_on ? 10 : 30);
  }
  interactive_timeout = timeout * UI_FREQ;
}

void Device::updateBrightness(const UIState &s) {
  int brightness;
  int brightness_override = QString::fromStdString(Params().get("Brightness")).toInt();
  float clipped_brightness = offroad_brightness;
  auto params = Params();
  bool dark_mode = params.getBool("DarkMode");
  if (s.scene.started && s.scene.light_sensor >= 0) {
    clipped_brightness = s.scene.light_sensor;

    // CIE 1931 - https://www.photonstophotos.net/GeneralTopics/Exposure/Psychometric_Lightness_and_Gamma.htm
    if (clipped_brightness <= 8) {
      clipped_brightness = (clipped_brightness / 903.3);
    } else {
      clipped_brightness = std::pow((clipped_brightness + 16.0) / 116.0, 3.0);
    }

    if (brightness_override == 1) {
      clipped_brightness = std::clamp(100.0f * clipped_brightness, 1.0f, 100.0f);  // Scale back to 1% to 100%
    } else if (brightness_override == 0) {
      clipped_brightness = std::clamp(100.0f * clipped_brightness, 10.0f, 100.0f);  // Scale back to 10% to 100%
    }
  }

  if (brightness_override == 0 || brightness_override == 1) {
    brightness = brightness_filter.update(clipped_brightness);
  } else {
    brightness = brightness_override;
  }

<<<<<<< HEAD
  if (s.scene.started && dark_mode) {
    clipped_brightness = 1.0f;
  }

  int brightness = brightness_filter.update(clipped_brightness);
=======
>>>>>>> 5be2cd9b
  if (!awake) {
    brightness = 0;
  }

  if (brightness != last_brightness) {
    if (!brightness_future.isRunning()) {
      brightness_future = QtConcurrent::run(Hardware::set_brightness, brightness);
      last_brightness = brightness;
    }
  }
}

void Device::updateWakefulness(const UIState &s) {
  bool ignition_just_turned_off = !s.scene.ignition && ignition_on;
  bool ignition_just_turned_on = s.scene.ignition && !ignition_on;
  ignition_on = s.scene.ignition;

  auto params = Params();
  bool enable_screen_event = params.getBool("EnableScreenEvent");
  bool disable_screen_timer = params.getBool("DisableScreenTimer");

  if (ignition_just_turned_off || ignition_just_turned_on && disable_screen_timer || enable_screen_event) {
    resetInteractiveTimeout();
    params.putBool("EnableScreenEvent", false);
  } else if (interactive_timeout > 0 && --interactive_timeout == 0) {
    emit interactiveTimeout();
  }

  setAwake(s.scene.ignition && !disable_screen_timer || interactive_timeout > 0);
}

#ifndef SUNNYPILOT
UIState *uiState() {
  static UIState ui_state;
  return &ui_state;
}

Device *device() {
  static Device _device;
  return &_device;
}
#endif<|MERGE_RESOLUTION|>--- conflicted
+++ resolved
@@ -192,6 +192,10 @@
       clipped_brightness = std::clamp(100.0f * clipped_brightness, 10.0f, 100.0f);  // Scale back to 10% to 100%
     }
   }
+  
+  if (s.scene.started && dark_mode) {
+    clipped_brightness = 1.0f;
+  }
 
   if (brightness_override == 0 || brightness_override == 1) {
     brightness = brightness_filter.update(clipped_brightness);
@@ -199,14 +203,6 @@
     brightness = brightness_override;
   }
 
-<<<<<<< HEAD
-  if (s.scene.started && dark_mode) {
-    clipped_brightness = 1.0f;
-  }
-
-  int brightness = brightness_filter.update(clipped_brightness);
-=======
->>>>>>> 5be2cd9b
   if (!awake) {
     brightness = 0;
   }
