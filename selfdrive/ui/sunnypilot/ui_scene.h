--- conflicted
+++ resolved
@@ -15,7 +15,7 @@
   int onroadScreenOffBrightness, onroadScreenOffTimer = 0;
   bool onroadScreenOffControl;
   int onroadScreenOffTimerParam;
-<<<<<<< HEAD
+  bool trueVEgoUI;
   int visual_radar_tracks = 0;
   float visual_radar_tracks_delay = 0;
   int visual_wide_cam = 0;
@@ -24,7 +24,4 @@
   int visual_style_overhead = 0;
   int visual_style_overhead_zoom = 0;
   int visual_style_overhead_threshold = 20.0;
-=======
-  bool trueVEgoUI;
->>>>>>> ae21d40a
 } UISceneSP;