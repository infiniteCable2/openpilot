/**
 * Copyright (c) 2021-, Haibin Wen, sunnypilot, and a number of other contributors.
 *
 * This file is part of sunnypilot and is licensed under the MIT License.
 * See the LICENSE.md file in the root directory for more details.
 */

#include "selfdrive/ui/sunnypilot/qt/offroad/settings/visuals_panel.h"

VisualsPanel::VisualsPanel(QWidget *parent) : QWidget(parent) {
  param_watcher = new ParamWatcher(this);
  connect(param_watcher, &ParamWatcher::paramChanged, [=](const QString &param_name, const QString &param_value) {
    paramsRefresh();
    if (param_name == "VisualStyle") {
      visual_style_value = param_value.toInt();
    } else if (param_name == "VisualStyleOverhead") {
      visual_style_overhead_value = param_value.toInt();
    } else if (param_name == "VisualRadarTracks") {
      bool radar_tracks_enabled = param_value.toInt() != 0;
      visual_radar_tracks_delay_settings->setVisible(radar_tracks_enabled);
    }
    visual_style_zoom_settings->setVisible(visual_style_value != 0);
    visual_style_overhead_settings->setVisible(visual_style_value != 0);
    visual_style_overhead_zoom_settings->setVisible(visual_style_value != 0 && visual_style_overhead_value != 0);
    visual_style_overhead_threshold_settings->setVisible(visual_style_value != 0 && visual_style_overhead_value != 0);
  });

  main_layout = new QStackedLayout(this);
  ListWidgetSP *list = new ListWidgetSP(this, false);

  sunnypilotScreen = new QWidget(this);
  QVBoxLayout* vlayout = new QVBoxLayout(sunnypilotScreen);
  vlayout->setContentsMargins(50, 20, 50, 20);

  std::vector<std::tuple<QString, QString, QString, QString, bool> > toggle_defs{
    {
      "BlindSpot",
      tr("Show Blind Spot Warnings"),
      tr("Enabling this will display warnings when a vehicle is detected in your blind spot as long as your car has BSM supported."),
      "",
      false,
    },
    {
      "RainbowMode",
      tr("Enable Tesla Rainbow Mode"),
      RainbowizeWords(tr("A beautiful rainbow effect on the path the model wants to take.")) + "<br/><i>" + tr("It")+ " <b>" + tr("does not") + "</b> " + tr("affect driving in any way.") + "</i>",
      "",
      false,
    },
    {
      "StandstillTimer",
      tr("Enable Standstill Timer"),
      tr("Show a timer on the HUD when the car is at a standstill."),
      "",
      false,
    },
    {
      "RoadNameToggle",
      tr("Display Road Name"),
      tr("Displays the name of the road the car is traveling on. The OpenStreetMap database of the location must be downloaded from the OSM panel to fetch the road name."),
      "",
      false,
    },
    {
      "GreenLightAlert",
      tr("Green Traffic Light Alert (Beta)"),
      QString("%1<br>"
        "<h4>%2</h4><br>")
        .arg(tr("A chime and on-screen alert will play when the traffic light you are waiting for turns green and you have no vehicle in front of you."))
        .arg(tr("Note: This chime is only designed as a notification. It is the driver's responsibility to observe their environment and make decisions accordingly.")),
      "",
      false,
    },
    {
      "LeadDepartAlert",
      tr("Lead Departure Alert (Beta)"),
      QString("%1<br>"
        "<h4>%2</h4><br>")
        .arg(tr("A chime and on-screen alert will play when you are stopped, and the vehicle in front of you start moving."))
        .arg(tr("Note: This chime is only designed as a notification. It is the driver's responsibility to observe their environment and make decisions accordingly.")),
      "",
      false,
    },
    {
      "TrueVEgoUI",
      tr("Speedometer: Always Display True Speed"),
      tr("Always display the true vehicle current speed from wheel speed sensors."),
      "",
      false,
    },
    {
<<<<<<< HEAD
      "VisualRadarTracks",
      tr("Show Radar Tracks"),
      tr("Shows what the cars radar sees."),
      "../assets/offroad/icon_monitoring.png",
=======
      "HideVEgoUI",
      tr("Speedometer: Hide from Onroad Screen"),
      tr("When enabled, the speedometer on the onroad screen is not displayed."),
      "",
      false,
    },
    {
      "ShowTurnSignals",
      tr("Display Turn Signals"),
      tr("When enabled, visual turn indicators are drawn on the HUD."),
      "",
>>>>>>> d6317ffd
      false,
    },
  };

  // Add regular toggles first
  for (auto &[param, title, desc, icon, needs_restart] : toggle_defs) {
    auto toggle = new ParamControlSP(param, title, desc, icon, this);

    bool locked = params.getBool((param + "Lock").toStdString());
    toggle->setEnabled(!locked);

    if (needs_restart && !locked) {
      toggle->setDescription(toggle->getDescription() + tr(" Changing this setting will restart openpilot if the car is powered on."));

      QObject::connect(uiState(), &UIState::engagedChanged, [toggle](bool engaged) {
        toggle->setEnabled(!engaged);
      });

      QObject::connect(toggle, &ParamControlSP::toggleFlipped, [=](bool state) {
        params.putBool("OnroadCycleRequested", true);
      });
    }

    list->addItem(toggle);
    toggles[param.toStdString()] = toggle;
    param_watcher->addParam(param);
  }

  // Visuals: Radar Tracks Delay
  visual_radar_tracks_delay_settings = new OptionControlSP("VisualRadarTracksDelay", tr("Adjust Visual Radar Tracks Delay"),
                                      tr("Delays radar tracks to better match what you see through the camera."),
                                      "", {0, 100}, 10, false, nullptr, true);

  connect(visual_radar_tracks_delay_settings, &OptionControlSP::updateLabels, [=]() {
    float radar_tracks_delay_value = QString::fromStdString(params.get("VisualRadarTracksDelay")).toFloat();
    visual_radar_tracks_delay_settings->setLabel(QString::number(radar_tracks_delay_value, 'f', 1) + " s");
  });

  float radar_tracks_delay_value = QString::fromStdString(params.get("VisualRadarTracksDelay")).toFloat();
  visual_radar_tracks_delay_settings->setLabel(QString::number(radar_tracks_delay_value, 'f', 1) + " s");

  list->addItem(visual_radar_tracks_delay_settings);

  // Wide Cam
  std::vector<QString> visual_wide_cam_settings_texts{tr("Auto"), tr("On"), tr("Off")};
  visual_wide_cam_settings = new ButtonParamControlSP(
    "VisualWideCam", tr("Wide Cam"), tr("Override the wide cam view regardless of experimental mode status."),
    "",
    visual_wide_cam_settings_texts,
    250);
  list->addItem(visual_wide_cam_settings);

  // Visual Style
  std::vector<QString> visual_style_settings_texts{tr("Default"), tr("Minimal"), tr("Vision")};
  visual_style_settings = new ButtonParamControlSP(
    "VisualStyle", tr("Visual Style"),
    tr(
      "Switch between different on-road visualization layouts."
      "<ul style='margin-left: 10px; margin-top: 4px;'>"
      "<li><b>Default:</b> Standard OpenPilot layout with camera and path view.</li>"
      "<li><b>Minimal:</b> Clean interface without camera feed or extra elements.</li>"
      "<li><b>Vision:</b> Experimental layout that focuses on model perception and environment.</li>"
      "</ul>"
    ),
    "",
    visual_style_settings_texts,
    380);
  list->addItem(visual_style_settings);

  // Visual Style Zoom
  std::vector<QString> visual_style_zoom_settings_texts{tr("Disabled"), tr("Enabled"), tr("Inverted")};
  visual_style_zoom_settings = new ButtonParamControlSP(
    "VisualStyleZoom", tr("Visual Style Zoom"),
    tr(
      "Enables dynamic zooming based on driving speed in the selected visual style."
      "<ul style='margin-left: 10px; margin-top: 4px;'>"
      "<li><b>Disabled:</b> Keeps the zoom fixed.</li>"
      "<li><b>Enabled:</b> Zooms in at low speed and out at high speed.</li>"
      "<li><b>Inverted:</b> Reverses the zoom behavior.</li>"
      "</ul>"
    ),
    "",
    visual_style_zoom_settings_texts,
    380);
  list->addItem(visual_style_zoom_settings);

  // Visual Style Overhead
  std::vector<QString> visual_style_overhead_settings_texts{tr("Disabled"), tr("Enabled"), tr("Inverted")};
  visual_style_overhead_settings = new ButtonParamControlSP(
    "VisualStyleOverhead", tr("Visual Style Overhead"),
    tr(
      "Toggles an overhead (top-down) camera view for a 2D-style perspective."
      "<ul style='margin-left: 10px; margin-top: 4px;'>"
      "<li><b>Disabled:</b> Keeps the standard forward 3D view.</li>"
      "<li><b>Enabled:</b> Switches to overhead view when active.</li>"
      "<li><b>Inverted:</b> Reverses when the transition happens.</li>"
      "</ul>"
    ),
    "",
    visual_style_overhead_settings_texts,
    380);
  list->addItem(visual_style_overhead_settings);

  // Visual Style Overhead Zoom
  std::vector<QString> visual_style_overhead_zoom_settings_texts{tr("Disabled"), tr("Enabled"), tr("Inverted")};
  visual_style_overhead_zoom_settings = new ButtonParamControlSP(
    "VisualStyleOverheadZoom", tr("Visual Style Overhead Zoom"),
    tr(
      "Controls zooming behavior while in overhead mode."
      "<ul style='margin-left: 10px; margin-top: 4px;'>"
      "<li><b>Disabled:</b> Keeps a fixed zoom level in overhead mode.</li>"
      "<li><b>Enabled:</b> Zooms dynamically based on speed while overhead.</li>"
      "<li><b>Inverted:</b> Opposite zoom direction.</li>"
      "</ul>"
    ),
    "",
    visual_style_overhead_zoom_settings_texts,
    380);
  list->addItem(visual_style_overhead_zoom_settings);

  // Visual Style Overhead Threshold
  visual_style_overhead_threshold_settings = new OptionControlSP(
    "VisualStyleOverheadThreshold", tr("Visual Style Overhead Threshold"),
    tr("Sets the speed (in mph) where the display transitions between normal and overhead view."),
    "", {10, 80}, 5, false, nullptr, false);
  auto updateThresholdLabel = [=]() {
    int mph = QString::fromStdString(params.get("VisualStyleOverheadThreshold")).toInt();
    visual_style_overhead_threshold_settings->setLabel(QString("%1 mph").arg(mph));
  };
  connect(visual_style_overhead_threshold_settings, &OptionControlSP::updateLabels, updateThresholdLabel);
  updateThresholdLabel();
  list->addItem(visual_style_overhead_threshold_settings);

  // Visuals: Display Metrics below Chevron
  std::vector<QString> chevron_info_settings_texts{tr("Off"), tr("Distance"), tr("Speed"), tr("Time"), tr("All")};
  chevron_info_settings = new ButtonParamControlSP(
    "ChevronInfo", tr("Display Metrics Below Chevron"), tr("Display useful metrics below the chevron that tracks the lead car (only applicable to cars with openpilot longitudinal control)."),
    "",
    chevron_info_settings_texts,
    200);
  chevron_info_settings->showDescription();
  list->addItem(chevron_info_settings);
  param_watcher->addParam("ChevronInfo");

  // Visuals: Developer UI Info (Dev UI)
  std::vector<QString> dev_ui_settings_texts{tr("Off"), tr("Right"), tr("Right &&\nBottom")};
  dev_ui_settings = new ButtonParamControlSP(
    "DevUIInfo", tr("Developer UI"), tr("Display real-time parameters and metrics from various sources."),
    "",
    dev_ui_settings_texts,
    380);
  list->addItem(dev_ui_settings);

  bool radar_tracks_enabled = QString::fromStdString(params.get("VisualRadarTracks")).toInt() != 0;
  visual_radar_tracks_delay_settings->setVisible(radar_tracks_enabled);
  param_watcher->addParam("VisualRadarTracks");

  visual_style_value = QString::fromStdString(params.get("VisualStyle")).toInt();
  visual_style_overhead_value = QString::fromStdString(params.get("VisualStyleOverhead")).toInt();
  visual_style_zoom_settings->setVisible(visual_style_value != 0);
  visual_style_overhead_settings->setVisible(visual_style_value != 0);
  visual_style_overhead_zoom_settings->setVisible(visual_style_value != 0 && visual_style_overhead_value != 0);
  visual_style_overhead_threshold_settings->setVisible(visual_style_value != 0 && visual_style_overhead_value != 0);
  param_watcher->addParam("VisualStyle");
  param_watcher->addParam("VisualStyleOverhead");

  sunnypilotScroller = new ScrollViewSP(list, this);
  vlayout->addWidget(sunnypilotScroller);

  main_layout->addWidget(sunnypilotScreen);
}

void VisualsPanel::paramsRefresh() {
  if (!isVisible()) {
    return;
  }

  for (auto toggle : toggles) {
    toggle.second->refresh();
  }

  if (chevron_info_settings) {
    chevron_info_settings->refresh();
  }
  if (dev_ui_settings) {
    dev_ui_settings->refresh();
  }
  if (visual_wide_cam_settings) {
    visual_wide_cam_settings->refresh();
  }
  if (visual_style_settings) {
    visual_style_settings->refresh();
  }
  if (visual_style_zoom_settings) {
    visual_style_zoom_settings->refresh();
  }
  if (visual_style_overhead_settings) {
    visual_style_overhead_settings->refresh();
  }
  if (visual_style_overhead_zoom_settings) {
    visual_style_overhead_zoom_settings->refresh();
  }
}<|MERGE_RESOLUTION|>--- conflicted
+++ resolved
@@ -89,24 +89,24 @@
       false,
     },
     {
-<<<<<<< HEAD
+      "HideVEgoUI",
+      tr("Speedometer: Hide from Onroad Screen"),
+      tr("When enabled, the speedometer on the onroad screen is not displayed."),
+      "",
+      false,
+    },
+    {
+      "ShowTurnSignals",
+      tr("Display Turn Signals"),
+      tr("When enabled, visual turn indicators are drawn on the HUD."),
+      "",
+      false,
+    },
+    {
       "VisualRadarTracks",
       tr("Show Radar Tracks"),
       tr("Shows what the cars radar sees."),
       "../assets/offroad/icon_monitoring.png",
-=======
-      "HideVEgoUI",
-      tr("Speedometer: Hide from Onroad Screen"),
-      tr("When enabled, the speedometer on the onroad screen is not displayed."),
-      "",
-      false,
-    },
-    {
-      "ShowTurnSignals",
-      tr("Display Turn Signals"),
-      tr("When enabled, visual turn indicators are drawn on the HUD."),
-      "",
->>>>>>> d6317ffd
       false,
     },
   };
