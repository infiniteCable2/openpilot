<?xml version="1.0" encoding="utf-8"?>
<!DOCTYPE TS>
<TS version="2.1" language="pt_BR">
<context>
    <name>AbstractAlert</name>
    <message>
        <source>Close</source>
        <translation>Fechar</translation>
    </message>
    <message>
        <source>Snooze Update</source>
        <translation>Adiar Atualização</translation>
    </message>
    <message>
        <source>Reboot and Update</source>
        <translation>Reiniciar e Atualizar</translation>
    </message>
</context>
<context>
    <name>AdvancedNetworking</name>
    <message>
        <source>Back</source>
        <translation>Voltar</translation>
    </message>
    <message>
        <source>Enable Tethering</source>
        <translation>Ativar Tether</translation>
    </message>
    <message>
        <source>Tethering Password</source>
        <translation>Senha Tethering</translation>
    </message>
    <message>
        <source>EDIT</source>
        <translation>EDITAR</translation>
    </message>
    <message>
        <source>Enter new tethering password</source>
        <translation>Insira nova senha tethering</translation>
    </message>
    <message>
        <source>IP Address</source>
        <translation>Endereço IP</translation>
    </message>
    <message>
        <source>Enable Roaming</source>
        <translation>Ativar Roaming</translation>
    </message>
    <message>
        <source>APN Setting</source>
        <translation>APN Config</translation>
    </message>
    <message>
        <source>Enter APN</source>
        <translation>Insira APN</translation>
    </message>
    <message>
        <source>leave blank for automatic configuration</source>
        <translation>deixe em branco para configuração automática</translation>
    </message>
    <message>
        <source>Cellular Metered</source>
        <translation>Plano de Dados Limitado</translation>
    </message>
    <message>
        <source>Prevent large data uploads when on a metered connection</source>
        <translation>Evite grandes uploads de dados quando estiver em uma conexão limitada</translation>
    </message>
    <message>
        <source>Hidden Network</source>
        <translation>Rede Oculta</translation>
    </message>
    <message>
        <source>CONNECT</source>
        <translation>CONECTE</translation>
    </message>
    <message>
        <source>Enter SSID</source>
        <translation>Digite o SSID</translation>
    </message>
    <message>
        <source>Enter password</source>
        <translation>Insira a senha</translation>
    </message>
    <message>
        <source>for &quot;%1&quot;</source>
        <translation>para &quot;%1&quot;</translation>
    </message>
</context>
<context>
    <name>ConfirmationDialog</name>
    <message>
        <source>Ok</source>
        <translation>OK</translation>
    </message>
    <message>
        <source>Cancel</source>
        <translation>Cancelar</translation>
    </message>
</context>
<context>
    <name>DeclinePage</name>
    <message>
        <source>You must accept the Terms and Conditions in order to use openpilot.</source>
        <translation>Você precisa aceitar os Termos e Condições para utilizar openpilot.</translation>
    </message>
    <message>
        <source>Back</source>
        <translation>Voltar</translation>
    </message>
    <message>
        <source>Decline, uninstall %1</source>
        <translation>Rejeitar, desintalar %1</translation>
    </message>
</context>
<context>
    <name>DeveloperPanel</name>
    <message>
        <source>Joystick Debug Mode</source>
        <translation>Modo Joystick Debug</translation>
    </message>
    <message>
        <source>Longitudinal Maneuver Mode</source>
        <translation>Modo Longitudinal Maneuver</translation>
    </message>
    <message>
<<<<<<< HEAD
        <source>Enables or disables the github runner service.</source>
        <translation type="unfinished"></translation>
    </message>
    <message>
        <source>Enable GitHub runner service</source>
        <translation type="unfinished"></translation>
    </message>
    <message>
        <source>Hyundai: Enable Radar Tracks</source>
        <translation type="unfinished"></translation>
    </message>
    <message>
        <source>Enable this to attempt to enable radar tracks for Hyundai, Kia, and Genesis models equipped with the supported Mando SCC radar. This allows sunnypilot to use radar data for improved lead tracking and overall longitudinal performance.</source>
=======
        <source>openpilot Longitudinal Control (Alpha)</source>
        <translation>Controle Longitudinal openpilot (Embrionário)</translation>
    </message>
    <message>
        <source>WARNING: openpilot longitudinal control is in alpha for this car and will disable Automatic Emergency Braking (AEB).</source>
        <translation>AVISO: o controle longitudinal openpilot está em estado embrionário para este carro e desativará a Frenagem Automática de Emergência (AEB).</translation>
    </message>
    <message>
        <source>On this car, openpilot defaults to the car&apos;s built-in ACC instead of openpilot&apos;s longitudinal control. Enable this to switch to openpilot longitudinal control. Enabling Experimental mode is recommended when enabling openpilot longitudinal control alpha.</source>
        <translation>Neste carro, o openpilot tem como padrão o ACC embutido do carro em vez do controle longitudinal do openpilot. Habilite isso para alternar para o controle longitudinal openpilot. Recomenda-se ativar o modo Experimental ao ativar o embrionário controle longitudinal openpilot.</translation>
    </message>
    <message>
        <source>Enable ADB</source>
        <translation type="unfinished"></translation>
    </message>
    <message>
        <source>ADB (Android Debug Bridge) allows connecting to your device over USB or over the network. See https://docs.comma.ai/how-to/connect-to-comma for more info.</source>
>>>>>>> c57f5352
        <translation type="unfinished"></translation>
    </message>
</context>
<context>
    <name>DevicePanel</name>
    <message>
        <source>Dongle ID</source>
        <translation>Dongle ID</translation>
    </message>
    <message>
        <source>N/A</source>
        <translation>N/A</translation>
    </message>
    <message>
        <source>Serial</source>
        <translation>Serial</translation>
    </message>
    <message>
        <source>Driver Camera</source>
        <translation>Câmera do Motorista</translation>
    </message>
    <message>
        <source>PREVIEW</source>
        <translation>VER</translation>
    </message>
    <message>
        <source>Preview the driver facing camera to ensure that driver monitoring has good visibility. (vehicle must be off)</source>
        <translation>Pré-visualizar a câmera voltada para o motorista para garantir que o monitoramento do sistema tenha uma boa visibilidade (veículo precisa estar desligado)</translation>
    </message>
    <message>
        <source>Reset Calibration</source>
        <translation>Reinicializar Calibragem</translation>
    </message>
    <message>
        <source>RESET</source>
        <translation>RESET</translation>
    </message>
    <message>
        <source>Are you sure you want to reset calibration?</source>
        <translation>Tem certeza que quer resetar a calibragem?</translation>
    </message>
    <message>
        <source>Review Training Guide</source>
        <translation>Revisar Guia de Treinamento</translation>
    </message>
    <message>
        <source>REVIEW</source>
        <translation>REVISAR</translation>
    </message>
    <message>
        <source>Review the rules, features, and limitations of openpilot</source>
        <translation>Revisar regras, aprimoramentos e limitações do openpilot</translation>
    </message>
    <message>
        <source>Are you sure you want to review the training guide?</source>
        <translation>Tem certeza que quer rever o treinamento?</translation>
    </message>
    <message>
        <source>Regulatory</source>
        <translation>Regulatório</translation>
    </message>
    <message>
        <source>VIEW</source>
        <translation>VER</translation>
    </message>
    <message>
        <source>Change Language</source>
        <translation>Alterar Idioma</translation>
    </message>
    <message>
        <source>CHANGE</source>
        <translation>ALTERAR</translation>
    </message>
    <message>
        <source>Select a language</source>
        <translation>Selecione o Idioma</translation>
    </message>
    <message>
        <source>Reboot</source>
        <translation>Reiniciar</translation>
    </message>
    <message>
        <source>Power Off</source>
        <translation>Desligar</translation>
    </message>
    <message>
        <source>openpilot requires the device to be mounted within 4° left or right and within 5° up or 9° down. openpilot is continuously calibrating, resetting is rarely required.</source>
        <translation>O openpilot requer que o dispositivo seja montado dentro de 4° esquerda ou direita e dentro de 5° para cima ou 9° para baixo. O openpilot está continuamente calibrando, resetar raramente é necessário.</translation>
    </message>
    <message>
        <source> Your device is pointed %1° %2 and %3° %4.</source>
        <translation> Seu dispositivo está montado %1° %2 e %3° %4.</translation>
    </message>
    <message>
        <source>down</source>
        <translation>baixo</translation>
    </message>
    <message>
        <source>up</source>
        <translation>cima</translation>
    </message>
    <message>
        <source>left</source>
        <translation>esquerda</translation>
    </message>
    <message>
        <source>right</source>
        <translation>direita</translation>
    </message>
    <message>
        <source>Are you sure you want to reboot?</source>
        <translation>Tem certeza que quer reiniciar?</translation>
    </message>
    <message>
        <source>Disengage to Reboot</source>
        <translation>Desacione para Reiniciar</translation>
    </message>
    <message>
        <source>Are you sure you want to power off?</source>
        <translation>Tem certeza que quer desligar?</translation>
    </message>
    <message>
        <source>Disengage to Power Off</source>
        <translation>Desacione para Desligar</translation>
    </message>
    <message>
        <source>Reset</source>
        <translation>Resetar</translation>
    </message>
    <message>
        <source>Review</source>
        <translation>Revisar</translation>
    </message>
    <message>
        <source>Pair your device with comma connect (connect.comma.ai) and claim your comma prime offer.</source>
        <translation>Pareie seu dispositivo com comma connect (connect.comma.ai) e reivindique sua oferta de comma prime.</translation>
    </message>
    <message>
        <source>Pair Device</source>
        <translation>Parear Dispositivo</translation>
    </message>
    <message>
        <source>PAIR</source>
        <translation>PAREAR</translation>
    </message>
</context>
<context>
    <name>DevicePanelSP</name>
    <message>
        <source>Driver Camera Preview</source>
        <translation type="unfinished"></translation>
    </message>
    <message>
        <source>Training Guide</source>
        <translation type="unfinished"></translation>
    </message>
    <message>
        <source>Language</source>
        <translation type="unfinished"></translation>
    </message>
    <message>
        <source>Reboot</source>
        <translation type="unfinished">Reiniciar</translation>
    </message>
    <message>
        <source>Regulatory</source>
        <translation type="unfinished">Regulatório</translation>
    </message>
    <message>
        <source>Are you sure you want to review the training guide?</source>
        <translation type="unfinished">Tem certeza que quer rever o treinamento?</translation>
    </message>
    <message>
        <source>Review</source>
        <translation type="unfinished">Revisar</translation>
    </message>
    <message>
        <source>Select a language</source>
        <translation type="unfinished">Selecione o Idioma</translation>
    </message>
    <message>
        <source>Power Off</source>
        <translation type="unfinished">Desligar</translation>
    </message>
    <message>
        <source>Offroad Mode</source>
        <translation type="unfinished"></translation>
    </message>
    <message>
        <source>Are you sure you want to exit Always Offroad mode?</source>
        <translation type="unfinished"></translation>
    </message>
    <message>
        <source>Confirm</source>
        <translation type="unfinished">Confirmar</translation>
    </message>
    <message>
        <source>Are you sure you want to enter Always Offroad mode?</source>
        <translation type="unfinished"></translation>
    </message>
    <message>
        <source>Disengage to Enter Always Offroad Mode</source>
        <translation type="unfinished"></translation>
    </message>
    <message>
        <source>Exit Always Offroad</source>
        <translation type="unfinished"></translation>
    </message>
    <message>
        <source>Always Offroad</source>
        <translation type="unfinished"></translation>
    </message>
</context>
<context>
    <name>DriveStats</name>
    <message>
        <source>Drives</source>
        <translation>Dirigidas</translation>
    </message>
    <message>
        <source>Hours</source>
        <translation>Horas</translation>
    </message>
    <message>
        <source>ALL TIME</source>
        <translation>TOTAL</translation>
    </message>
    <message>
        <source>PAST WEEK</source>
        <translation>SEMANA PASSADA</translation>
    </message>
    <message>
        <source>KM</source>
        <translation>KM</translation>
    </message>
    <message>
        <source>Miles</source>
        <translation>Milhas</translation>
    </message>
</context>
<context>
    <name>DriverViewWindow</name>
    <message>
        <source>camera starting</source>
        <translation>câmera iniciando</translation>
    </message>
</context>
<context>
    <name>ExperimentalModeButton</name>
    <message>
        <source>EXPERIMENTAL MODE ON</source>
        <translation>MODO EXPERIMENTAL ON</translation>
    </message>
    <message>
        <source>CHILL MODE ON</source>
        <translation>MODO CHILL ON</translation>
    </message>
</context>
<context>
    <name>HudRenderer</name>
    <message>
        <source>km/h</source>
        <translation>km/h</translation>
    </message>
    <message>
        <source>mph</source>
        <translation>mph</translation>
    </message>
    <message>
        <source>MAX</source>
        <translation>LIMITE</translation>
    </message>
</context>
<context>
    <name>InputDialog</name>
    <message>
        <source>Cancel</source>
        <translation>Cancelar</translation>
    </message>
    <message numerus="yes">
        <source>Need at least %n character(s)!</source>
        <translation>
            <numerusform>Necessita no mínimo %n caractere!</numerusform>
            <numerusform>Necessita no mínimo %n caracteres!</numerusform>
        </translation>
    </message>
</context>
<context>
    <name>Installer</name>
    <message>
        <source>Installing...</source>
        <translation>Instalando...</translation>
    </message>
</context>
<context>
    <name>MadsSettings</name>
    <message>
        <source>Toggle with Main Cruise</source>
        <translation type="unfinished"></translation>
    </message>
    <message>
        <source>Unified Engagement Mode (UEM)</source>
        <translation type="unfinished"></translation>
    </message>
    <message>
        <source>Engage lateral and longitudinal control with cruise control engagement.</source>
        <translation type="unfinished"></translation>
    </message>
    <message>
        <source>Note: Once lateral control is engaged via UEM, it will remain engaged until it is manually disabled via the MADS button or car shut off.</source>
        <translation type="unfinished"></translation>
    </message>
    <message>
        <source>Remain Active</source>
        <translation type="unfinished"></translation>
    </message>
    <message>
        <source>Pause Steering</source>
        <translation type="unfinished"></translation>
    </message>
    <message>
        <source>Steering Mode After Braking</source>
        <translation type="unfinished"></translation>
    </message>
    <message>
        <source>Choose how Automatic Lane Centering (ALC) behaves after the brake pedal is manually pressed in sunnypilot.

Remain Active: ALC will remain active even after the brake pedal is pressed.
Pause Steering: ALC will be paused after the brake pedal is manually pressed.</source>
        <translation type="unfinished"></translation>
    </message>
    <message>
        <source>Note: For vehicles without LFA/LKAS button, disabling this will prevent lateral control engagement.</source>
        <translation type="unfinished"></translation>
    </message>
</context>
<context>
    <name>MultiOptionDialog</name>
    <message>
        <source>Select</source>
        <translation>Selecione</translation>
    </message>
    <message>
        <source>Cancel</source>
        <translation>Cancelar</translation>
    </message>
</context>
<context>
    <name>Networking</name>
    <message>
        <source>Advanced</source>
        <translation>Avançado</translation>
    </message>
    <message>
        <source>Enter password</source>
        <translation>Insira a senha</translation>
    </message>
    <message>
        <source>for &quot;%1&quot;</source>
        <translation>para &quot;%1&quot;</translation>
    </message>
    <message>
        <source>Wrong password</source>
        <translation>Senha incorreta</translation>
    </message>
</context>
<context>
    <name>NetworkingSP</name>
    <message>
        <source>Advanced</source>
        <translation type="obsolete">Avançado</translation>
    </message>
    <message>
        <source>Scan</source>
        <translation type="unfinished"></translation>
    </message>
    <message>
        <source>Scanning...</source>
        <translation type="unfinished"></translation>
    </message>
</context>
<context>
    <name>OffroadAlert</name>
    <message>
        <source>Immediately connect to the internet to check for updates. If you do not connect to the internet, openpilot won&apos;t engage in %1</source>
        <translation>Conecte-se imediatamente à internet para verificar se há atualizações. Se você não se conectar à internet em %1 não será possível acionar o openpilot.</translation>
    </message>
    <message>
        <source>Connect to internet to check for updates. openpilot won&apos;t automatically start until it connects to internet to check for updates.</source>
        <translation>Conecte-se à internet para verificar se há atualizações. O openpilot não será iniciado automaticamente até que ele se conecte à internet para verificar se há atualizações.</translation>
    </message>
    <message>
        <source>Unable to download updates
%1</source>
        <translation>Não é possível baixar atualizações
%1</translation>
    </message>
    <message>
        <source>Taking camera snapshots. System won&apos;t start until finished.</source>
        <translation>Tirando fotos da câmera. O sistema não será iniciado até terminar.</translation>
    </message>
    <message>
        <source>An update to your device&apos;s operating system is downloading in the background. You will be prompted to update when it&apos;s ready to install.</source>
        <translation>Uma atualização para o sistema operacional do seu dispositivo está sendo baixada em segundo plano. Você será solicitado a atualizar quando estiver pronto para instalar.</translation>
    </message>
    <message>
        <source>Device failed to register. It will not connect to or upload to comma.ai servers, and receives no support from comma.ai. If this is an official device, visit https://comma.ai/support.</source>
        <translation>Falha ao registrar o dispositivo. Ele não se conectará ou fará upload para os servidores comma.ai e não receberá suporte da comma.ai. Se este for um dispositivo oficial, visite https://comma.ai/support.</translation>
    </message>
    <message>
        <source>NVMe drive not mounted.</source>
        <translation>Unidade NVMe não montada.</translation>
    </message>
    <message>
        <source>Unsupported NVMe drive detected. Device may draw significantly more power and overheat due to the unsupported NVMe.</source>
        <translation>Unidade NVMe não suportada detectada. O dispositivo pode consumir significativamente mais energia e superaquecimento devido ao NVMe não suportado.</translation>
    </message>
    <message>
        <source>openpilot was unable to identify your car. Your car is either unsupported or its ECUs are not recognized. Please submit a pull request to add the firmware versions to the proper vehicle. Need help? Join discord.comma.ai.</source>
        <translation>O openpilot não conseguiu identificar o seu carro. Seu carro não é suportado ou seus ECUs não são reconhecidos. Envie um pull request para adicionar as versões de firmware ao veículo adequado. Precisa de ajuda? Junte-se discord.comma.ai.</translation>
    </message>
    <message>
        <source>openpilot detected a change in the device&apos;s mounting position. Ensure the device is fully seated in the mount and the mount is firmly secured to the windshield.</source>
        <translation>O openpilot detectou uma mudança na posição de montagem do dispositivo. Verifique se o dispositivo está totalmente encaixado no suporte e se o suporte está firmemente preso ao para-brisa.</translation>
    </message>
    <message>
        <source>Device temperature too high. System cooling down before starting. Current internal component temperature: %1</source>
        <translation>Temperatura do dispositivo muito alta. O sistema está sendo resfriado antes de iniciar. A temperatura atual do componente interno é: %1</translation>
    </message>
    <message>
        <source>sunnypilot is now in Always Offroad mode. sunnypilot won&apos;t start until Always Offroad mode is disabled. Go to &quot;Settings&quot; -&gt; &quot;Device&quot; to exit Always Offroad mode.</source>
        <translation type="unfinished"></translation>
    </message>
</context>
<context>
    <name>OffroadHome</name>
    <message>
        <source>UPDATE</source>
        <translation>ATUALIZAÇÃO</translation>
    </message>
    <message>
        <source> ALERTS</source>
        <translation> ALERTAS</translation>
    </message>
    <message>
        <source> ALERT</source>
        <translation> ALERTA</translation>
    </message>
</context>
<context>
    <name>OnroadAlerts</name>
    <message>
        <source>openpilot Unavailable</source>
        <translation>openpilot Indisponível</translation>
    </message>
    <message>
        <source>TAKE CONTROL IMMEDIATELY</source>
        <translation>ASSUMA IMEDIATAMENTE</translation>
    </message>
    <message>
        <source>Reboot Device</source>
        <translation>Reinicie o Dispositivo</translation>
    </message>
    <message>
        <source>Waiting to start</source>
        <translation>Aguardando para iniciar</translation>
    </message>
    <message>
        <source>System Unresponsive</source>
        <translation>Sistema sem Resposta</translation>
    </message>
</context>
<context>
    <name>PairingPopup</name>
    <message>
        <source>Pair your device to your comma account</source>
        <translation>Pareie seu dispositivo à sua conta comma</translation>
    </message>
    <message>
        <source>Go to https://connect.comma.ai on your phone</source>
        <translation>navegue até https://connect.comma.ai no seu telefone</translation>
    </message>
    <message>
        <source>Click &quot;add new device&quot; and scan the QR code on the right</source>
        <translation>Clique &quot;add new device&quot; e escaneie o QR code a seguir</translation>
    </message>
    <message>
        <source>Bookmark connect.comma.ai to your home screen to use it like an app</source>
        <translation>Salve connect.comma.ai como sua página inicial para utilizar como um app</translation>
    </message>
    <message>
        <source>Please connect to Wi-Fi to complete initial pairing</source>
        <translation>Por favor conecte ao Wi-Fi para completar o pareamento inicial</translation>
    </message>
</context>
<context>
    <name>ParamControl</name>
    <message>
        <source>Cancel</source>
        <translation>Cancelar</translation>
    </message>
    <message>
        <source>Enable</source>
        <translation>Ativar</translation>
    </message>
</context>
<context>
    <name>ParamControlSP</name>
    <message>
        <source>Cancel</source>
        <translation>Cancelar</translation>
    </message>
    <message>
        <source>Enable</source>
        <translation>Ativar</translation>
    </message>
</context>
<context>
    <name>PrimeAdWidget</name>
    <message>
        <source>Upgrade Now</source>
        <translation>Atualizar Agora</translation>
    </message>
    <message>
        <source>Become a comma prime member at connect.comma.ai</source>
        <translation>Seja um membro comma prime em connect.comma.ai</translation>
    </message>
    <message>
        <source>PRIME FEATURES:</source>
        <translation>BENEFÍCIOS PRIME:</translation>
    </message>
    <message>
        <source>Remote access</source>
        <translation>Acesso remoto (proxy comma)</translation>
    </message>
    <message>
        <source>24/7 LTE connectivity</source>
        <translation>Conectividade LTE (só nos EUA)</translation>
    </message>
    <message>
        <source>1 year of drive storage</source>
        <translation>1 ano de dados em nuvem</translation>
    </message>
    <message>
        <source>Remote snapshots</source>
        <translation>Captura remota</translation>
    </message>
</context>
<context>
    <name>PrimeUserWidget</name>
    <message>
        <source>✓ SUBSCRIBED</source>
        <translation>✓ INSCRITO</translation>
    </message>
    <message>
        <source>comma prime</source>
        <translation>comma prime</translation>
    </message>
</context>
<context>
    <name>QObject</name>
    <message>
        <source>Reboot</source>
        <translation>Reiniciar</translation>
    </message>
    <message>
        <source>Exit</source>
        <translation>Sair</translation>
    </message>
    <message>
        <source>openpilot</source>
        <translation>openpilot</translation>
    </message>
    <message numerus="yes">
        <source>%n minute(s) ago</source>
        <translation>
            <numerusform>há %n minuto</numerusform>
            <numerusform>há %n minutos</numerusform>
        </translation>
    </message>
    <message numerus="yes">
        <source>%n hour(s) ago</source>
        <translation>
            <numerusform>há %n hora</numerusform>
            <numerusform>há %n horas</numerusform>
        </translation>
    </message>
    <message numerus="yes">
        <source>%n day(s) ago</source>
        <translation>
            <numerusform>há %n dia</numerusform>
            <numerusform>há %n dias</numerusform>
        </translation>
    </message>
    <message>
        <source>now</source>
        <translation>agora</translation>
    </message>
</context>
<context>
    <name>Reset</name>
    <message>
        <source>Reset failed. Reboot to try again.</source>
        <translation>Reset falhou. Reinicie para tentar novamente.</translation>
    </message>
    <message>
        <source>Are you sure you want to reset your device?</source>
        <translation>Tem certeza que quer resetar seu dispositivo?</translation>
    </message>
    <message>
        <source>System Reset</source>
        <translation>Resetar Sistema</translation>
    </message>
    <message>
        <source>Cancel</source>
        <translation>Cancelar</translation>
    </message>
    <message>
        <source>Reboot</source>
        <translation>Reiniciar</translation>
    </message>
    <message>
        <source>Confirm</source>
        <translation>Confirmar</translation>
    </message>
    <message>
        <source>Unable to mount data partition. Partition may be corrupted. Press confirm to erase and reset your device.</source>
        <translation>Não é possível montar a partição de dados. Partição corrompida. Confirme para apagar e redefinir o dispositivo.</translation>
    </message>
    <message>
        <source>Resetting device...
This may take up to a minute.</source>
        <translation>Redefinindo o dispositivo
Isso pode levar até um minuto.</translation>
    </message>
    <message>
        <source>System reset triggered. Press confirm to erase all content and settings. Press cancel to resume boot.</source>
        <translation>Reinicialização do sistema acionada. Pressione confirmar para apagar todo o conteúdo e configurações. Pressione cancel para retomar a inicialização.</translation>
    </message>
</context>
<context>
    <name>SettingsWindow</name>
    <message>
        <source>×</source>
        <translation>×</translation>
    </message>
    <message>
        <source>Device</source>
        <translation>Dispositivo</translation>
    </message>
    <message>
        <source>Network</source>
        <translation>Rede</translation>
    </message>
    <message>
        <source>Toggles</source>
        <translation>Ajustes</translation>
    </message>
    <message>
        <source>Software</source>
        <translation>Software</translation>
    </message>
    <message>
        <source>Developer</source>
        <translation>Desenvdor</translation>
    </message>
</context>
<context>
    <name>SettingsWindowSP</name>
    <message>
        <source>×</source>
        <translation>×</translation>
    </message>
    <message>
        <source>Device</source>
        <translation>Dispositivo</translation>
    </message>
    <message>
        <source>Network</source>
        <translation>Rede</translation>
    </message>
    <message>
        <source>Toggles</source>
        <translation>Ajustes</translation>
    </message>
    <message>
        <source>Software</source>
        <translation>Software</translation>
    </message>
    <message>
        <source>Developer</source>
        <translation>Desenvdor</translation>
    </message>
    <message>
        <source>sunnypilot</source>
        <translation>sunnypilot</translation>
    </message>
    <message>
        <source>sunnylink</source>
        <translation type="unfinished"></translation>
    </message>
    <message>
        <source>Trips</source>
        <translation type="unfinished"></translation>
    </message>
    <message>
        <source>Vehicle</source>
        <translation type="unfinished"></translation>
    </message>
</context>
<context>
    <name>Setup</name>
    <message>
        <source>WARNING: Low Voltage</source>
        <translation>ALERTA: Baixa Voltagem</translation>
    </message>
    <message>
        <source>Power your device in a car with a harness or proceed at your own risk.</source>
        <translation>Ligue seu dispositivo em um carro com um chicote ou prossiga por sua conta e risco.</translation>
    </message>
    <message>
        <source>Power off</source>
        <translation>Desligar</translation>
    </message>
    <message>
        <source>Continue</source>
        <translation>Continuar</translation>
    </message>
    <message>
        <source>Getting Started</source>
        <translation>Começando</translation>
    </message>
    <message>
        <source>Before we get on the road, let’s finish installation and cover some details.</source>
        <translation>Antes de pegarmos a estrada, vamos terminar a instalação e cobrir alguns detalhes.</translation>
    </message>
    <message>
        <source>Connect to Wi-Fi</source>
        <translation>Conectar ao Wi-Fi</translation>
    </message>
    <message>
        <source>Back</source>
        <translation>Voltar</translation>
    </message>
    <message>
        <source>Continue without Wi-Fi</source>
        <translation>Continuar sem Wi-Fi</translation>
    </message>
    <message>
        <source>Waiting for internet</source>
        <translation>Esperando pela internet</translation>
    </message>
    <message>
        <source>Enter URL</source>
        <translation>Preencher URL</translation>
    </message>
    <message>
        <source>for Custom Software</source>
        <translation>para o Software Customizado</translation>
    </message>
    <message>
        <source>Downloading...</source>
        <translation>Baixando...</translation>
    </message>
    <message>
        <source>Download Failed</source>
        <translation>Download Falhou</translation>
    </message>
    <message>
        <source>Ensure the entered URL is valid, and the device’s internet connection is good.</source>
        <translation>Garanta que a URL inserida é valida, e uma boa conexão à internet.</translation>
    </message>
    <message>
        <source>Reboot device</source>
        <translation>Reiniciar Dispositivo</translation>
    </message>
    <message>
        <source>Start over</source>
        <translation>Inicializar</translation>
    </message>
    <message>
        <source>No custom software found at this URL.</source>
        <translation>Não há software personalizado nesta URL.</translation>
    </message>
    <message>
        <source>Something went wrong. Reboot the device.</source>
        <translation>Algo deu errado. Reinicie o dispositivo.</translation>
    </message>
    <message>
        <source>Select a language</source>
        <translation>Selecione o Idioma</translation>
    </message>
    <message>
        <source>Choose Software to Install</source>
        <translation>Escolha o Software a ser Instalado</translation>
    </message>
    <message>
        <source>openpilot</source>
        <translation>openpilot</translation>
    </message>
    <message>
        <source>Custom Software</source>
        <translation>Software Customizado</translation>
    </message>
</context>
<context>
    <name>SetupWidget</name>
    <message>
        <source>Finish Setup</source>
        <translation>Concluir</translation>
    </message>
    <message>
        <source>Pair your device with comma connect (connect.comma.ai) and claim your comma prime offer.</source>
        <translation>Pareie seu dispositivo com comma connect (connect.comma.ai) e reivindique sua oferta de comma prime.</translation>
    </message>
    <message>
        <source>Pair device</source>
        <translation>Parear dispositivo</translation>
    </message>
</context>
<context>
    <name>Sidebar</name>
    <message>
        <source>CONNECT</source>
        <translation>CONEXÃO</translation>
    </message>
    <message>
        <source>OFFLINE</source>
        <translation>OFFLINE</translation>
    </message>
    <message>
        <source>ONLINE</source>
        <translation>ONLINE</translation>
    </message>
    <message>
        <source>ERROR</source>
        <translation>ERRO</translation>
    </message>
    <message>
        <source>TEMP</source>
        <translation>TEMP</translation>
    </message>
    <message>
        <source>HIGH</source>
        <translation>ALTA</translation>
    </message>
    <message>
        <source>GOOD</source>
        <translation>BOA</translation>
    </message>
    <message>
        <source>OK</source>
        <translation>OK</translation>
    </message>
    <message>
        <source>VEHICLE</source>
        <translation>VEÍCULO</translation>
    </message>
    <message>
        <source>NO</source>
        <translation>SEM</translation>
    </message>
    <message>
        <source>PANDA</source>
        <translation>PANDA</translation>
    </message>
    <message>
        <source>--</source>
        <translation>--</translation>
    </message>
    <message>
        <source>Wi-Fi</source>
        <translation>Wi-Fi</translation>
    </message>
    <message>
        <source>ETH</source>
        <translation>ETH</translation>
    </message>
    <message>
        <source>2G</source>
        <translation>2G</translation>
    </message>
    <message>
        <source>3G</source>
        <translation>3G</translation>
    </message>
    <message>
        <source>LTE</source>
        <translation>LTE</translation>
    </message>
    <message>
        <source>5G</source>
        <translation>5G</translation>
    </message>
</context>
<context>
    <name>SidebarSP</name>
    <message>
        <source>DISABLED</source>
        <translation type="unfinished"></translation>
    </message>
    <message>
        <source>OFFLINE</source>
        <translation type="unfinished">OFFLINE</translation>
    </message>
    <message>
        <source>REGIST...</source>
        <translation type="unfinished"></translation>
    </message>
    <message>
        <source>ONLINE</source>
        <translation type="unfinished">ONLINE</translation>
    </message>
    <message>
        <source>ERROR</source>
        <translation type="unfinished">ERRO</translation>
    </message>
    <message>
        <source>SUNNYLINK</source>
        <translation type="unfinished"></translation>
    </message>
</context>
<context>
    <name>SoftwarePanel</name>
    <message>
        <source>Updates are only downloaded while the car is off.</source>
        <translation>Atualizações baixadas durante o motor desligado.</translation>
    </message>
    <message>
        <source>Current Version</source>
        <translation>Versão Atual</translation>
    </message>
    <message>
        <source>Download</source>
        <translation>Download</translation>
    </message>
    <message>
        <source>Install Update</source>
        <translation>Instalar Atualização</translation>
    </message>
    <message>
        <source>INSTALL</source>
        <translation>INSTALAR</translation>
    </message>
    <message>
        <source>Target Branch</source>
        <translation>Alterar Branch</translation>
    </message>
    <message>
        <source>SELECT</source>
        <translation>SELECIONE</translation>
    </message>
    <message>
        <source>Select a branch</source>
        <translation>Selecione uma branch</translation>
    </message>
    <message>
        <source>UNINSTALL</source>
        <translation>REMOVER</translation>
    </message>
    <message>
        <source>Uninstall %1</source>
        <translation>Desinstalar o %1</translation>
    </message>
    <message>
        <source>Are you sure you want to uninstall?</source>
        <translation>Tem certeza que quer desinstalar?</translation>
    </message>
    <message>
        <source>CHECK</source>
        <translation>VERIFICAR</translation>
    </message>
    <message>
        <source>Uninstall</source>
        <translation>Desinstalar</translation>
    </message>
    <message>
        <source>failed to check for update</source>
        <translation>falha ao verificar por atualizações</translation>
    </message>
    <message>
        <source>up to date, last checked %1</source>
        <translation>atualizado, última verificação %1</translation>
    </message>
    <message>
        <source>DOWNLOAD</source>
        <translation>BAIXAR</translation>
    </message>
    <message>
        <source>update available</source>
        <translation>atualização disponível</translation>
    </message>
    <message>
        <source>never</source>
        <translation>nunca</translation>
    </message>
</context>
<context>
    <name>SoftwarePanelSP</name>
    <message>
        <source>SELECT</source>
        <translation type="unfinished">SELECIONE</translation>
    </message>
    <message>
        <source>Reset Calibration</source>
        <translation type="unfinished">Reinicializar Calibragem</translation>
    </message>
    <message>
        <source>Warning: You are on a metered connection!</source>
        <translation type="unfinished"></translation>
    </message>
    <message>
        <source>Continue</source>
        <translation type="unfinished">Continuar</translation>
    </message>
    <message>
        <source>on Metered</source>
        <translation type="unfinished"></translation>
    </message>
    <message>
        <source>%1 model [%2] pending...</source>
        <translation type="unfinished"></translation>
    </message>
    <message>
        <source>Current Model</source>
        <translation type="unfinished"></translation>
    </message>
    <message>
        <source>Driving</source>
        <translation type="unfinished"></translation>
    </message>
    <message>
        <source>Navigation</source>
        <translation type="unfinished"></translation>
    </message>
    <message>
        <source>Metadata</source>
        <translation type="unfinished"></translation>
    </message>
    <message>
        <source>Downloading %1 model [%2]... (%3%)</source>
        <translation type="unfinished"></translation>
    </message>
    <message>
        <source>%1 model [%2] download failed</source>
        <translation type="unfinished"></translation>
    </message>
    <message>
        <source>Select a Model</source>
        <translation type="unfinished"></translation>
    </message>
    <message>
        <source>Fetching models...</source>
        <translation type="unfinished"></translation>
    </message>
    <message>
        <source>Model download has started in the background.</source>
        <translation type="unfinished"></translation>
    </message>
    <message>
        <source>%1 model [%2] %3</source>
        <translation type="unfinished"></translation>
    </message>
    <message>
        <source>downloaded</source>
        <translation type="unfinished"></translation>
    </message>
    <message>
        <source>ready</source>
        <translation type="unfinished"></translation>
    </message>
    <message>
        <source>from cache</source>
        <translation type="unfinished"></translation>
    </message>
    <message>
        <source>Use Default</source>
        <translation type="unfinished"></translation>
    </message>
    <message>
        <source>No custom model selected!</source>
        <translation type="unfinished"></translation>
    </message>
    <message>
        <source>Default</source>
        <translation type="unfinished"></translation>
    </message>
    <message>
        <source>Cancel</source>
        <translation type="unfinished">Cancelar</translation>
    </message>
    <message>
        <source>Driving Model Selector</source>
        <translation type="unfinished"></translation>
    </message>
    <message>
        <source>We STRONGLY suggest you to reset calibration.</source>
        <translation type="unfinished"></translation>
    </message>
    <message>
        <source>Would you like to do that now?</source>
        <translation type="unfinished"></translation>
    </message>
</context>
<context>
    <name>SshControl</name>
    <message>
        <source>SSH Keys</source>
        <translation>Chave SSH</translation>
    </message>
    <message>
        <source>Warning: This grants SSH access to all public keys in your GitHub settings. Never enter a GitHub username other than your own. A comma employee will NEVER ask you to add their GitHub username.</source>
        <translation>Aviso: isso concede acesso SSH a todas as chaves públicas nas configurações do GitHub. Nunca insira um nome de usuário do GitHub que não seja o seu. Um funcionário da comma NUNCA pedirá que você adicione seu nome de usuário do GitHub.</translation>
    </message>
    <message>
        <source>ADD</source>
        <translation>ADICIONAR</translation>
    </message>
    <message>
        <source>Enter your GitHub username</source>
        <translation>Insira seu nome de usuário do GitHub</translation>
    </message>
    <message>
        <source>LOADING</source>
        <translation>CARREGANDO</translation>
    </message>
    <message>
        <source>REMOVE</source>
        <translation>REMOVER</translation>
    </message>
    <message>
        <source>Username &apos;%1&apos; has no keys on GitHub</source>
        <translation>Usuário &quot;%1” não possui chaves no GitHub</translation>
    </message>
    <message>
        <source>Request timed out</source>
        <translation>A solicitação expirou</translation>
    </message>
    <message>
        <source>Username &apos;%1&apos; doesn&apos;t exist on GitHub</source>
        <translation>Usuário &apos;%1&apos; não existe no GitHub</translation>
    </message>
</context>
<context>
    <name>SshToggle</name>
    <message>
        <source>Enable SSH</source>
        <translation>Habilitar SSH</translation>
    </message>
</context>
<context>
    <name>SunnylinkPanel</name>
    <message>
        <source>This is the master switch, it will allow you to cutoff any sunnylink requests should you want to do that.</source>
        <translation type="unfinished"></translation>
    </message>
    <message>
        <source>Enable sunnylink</source>
        <translation type="unfinished"></translation>
    </message>
    <message>
        <source>N/A</source>
        <translation type="unfinished">N/A</translation>
    </message>
    <message>
        <source>🎉Welcome back! We&apos;re excited to see you&apos;ve enabled sunnylink again! 🚀</source>
        <translation type="unfinished"></translation>
    </message>
    <message>
        <source>Device ID</source>
        <translation type="unfinished"></translation>
    </message>
    <message>
        <source>👋Not going to lie, it&apos;s sad to see you disabled sunnylink 😢, but we&apos;ll be here when you&apos;re ready to come back 🎉.</source>
        <translation type="unfinished"></translation>
    </message>
</context>
<context>
    <name>SunnypilotPanel</name>
    <message>
        <source>Customize MADS</source>
        <translation type="unfinished"></translation>
    </message>
    <message>
        <source>Modular Assistive Driving System (MADS)</source>
        <translation type="unfinished"></translation>
    </message>
    <message>
        <source>Enable the beloved MADS feature. Disable toggle to revert back to stock openpilot engagement/disengagement.</source>
        <translation type="unfinished"></translation>
    </message>
</context>
<context>
    <name>TermsPage</name>
    <message>
        <source>Terms &amp; Conditions</source>
        <translation>Termos &amp; Condições</translation>
    </message>
    <message>
        <source>Decline</source>
        <translation>Declinar</translation>
    </message>
    <message>
        <source>Scroll to accept</source>
        <translation>Role a tela para aceitar</translation>
    </message>
    <message>
        <source>Agree</source>
        <translation>Concordo</translation>
    </message>
</context>
<context>
    <name>TogglesPanel</name>
    <message>
        <source>Enable openpilot</source>
        <translation>Ativar openpilot</translation>
    </message>
    <message>
        <source>Use the openpilot system for adaptive cruise control and lane keep driver assistance. Your attention is required at all times to use this feature. Changing this setting takes effect when the car is powered off.</source>
        <translation>Use o sistema openpilot para controle de cruzeiro adaptativo e assistência ao motorista de manutenção de faixa. Sua atenção é necessária o tempo todo para usar esse recurso. A alteração desta configuração tem efeito quando o carro é desligado.</translation>
    </message>
    <message>
        <source>Enable Lane Departure Warnings</source>
        <translation>Ativar Avisos de Saída de Faixa</translation>
    </message>
    <message>
        <source>Receive alerts to steer back into the lane when your vehicle drifts over a detected lane line without a turn signal activated while driving over 31 mph (50 km/h).</source>
        <translation>Receba alertas para voltar para a pista se o seu veículo sair da faixa e a seta não tiver sido acionada previamente quando em velocidades superiores a 50 km/h.</translation>
    </message>
    <message>
        <source>Use Metric System</source>
        <translation>Usar Sistema Métrico</translation>
    </message>
    <message>
        <source>Display speed in km/h instead of mph.</source>
        <translation>Exibir velocidade em km/h invés de mph.</translation>
    </message>
    <message>
        <source>Record and Upload Driver Camera</source>
        <translation>Gravar e Upload Câmera Motorista</translation>
    </message>
    <message>
        <source>Upload data from the driver facing camera and help improve the driver monitoring algorithm.</source>
        <translation>Upload dados da câmera voltada para o motorista e ajude a melhorar o algoritmo de monitoramentor.</translation>
    </message>
    <message>
        <source>Disengage on Accelerator Pedal</source>
        <translation>Desacionar com Pedal do Acelerador</translation>
    </message>
    <message>
        <source>When enabled, pressing the accelerator pedal will disengage openpilot.</source>
        <translation>Quando ativado, pressionar o pedal do acelerador desacionará o openpilot.</translation>
    </message>
    <message>
        <source>Experimental Mode</source>
        <translation>Modo Experimental</translation>
    </message>
    <message>
        <source>openpilot defaults to driving in &lt;b&gt;chill mode&lt;/b&gt;. Experimental mode enables &lt;b&gt;alpha-level features&lt;/b&gt; that aren&apos;t ready for chill mode. Experimental features are listed below:</source>
        <translation>openpilot por padrão funciona em &lt;b&gt;modo chill&lt;/b&gt;. modo Experimental ativa &lt;b&gt;recursos de nível-embrionário&lt;/b&gt; que não estão prontos para o modo chill. Recursos experimentais estão listados abaixo:</translation>
    </message>
    <message>
        <source>Let the driving model control the gas and brakes. openpilot will drive as it thinks a human would, including stopping for red lights and stop signs. Since the driving model decides the speed to drive, the set speed will only act as an upper bound. This is an alpha quality feature; mistakes should be expected.</source>
        <translation>Deixe o modelo de IA controlar o acelerador e os freios. O openpilot irá dirigir como pensa que um humano faria, incluindo parar em sinais vermelhos e sinais de parada. Uma vez que o modelo de condução decide a velocidade a conduzir, a velocidade definida apenas funcionará como um limite superior. Este é um recurso de qualidade embrionária; erros devem ser esperados.</translation>
    </message>
    <message>
        <source>New Driving Visualization</source>
        <translation>Nova Visualização de Condução</translation>
    </message>
    <message>
        <source>Experimental mode is currently unavailable on this car since the car&apos;s stock ACC is used for longitudinal control.</source>
        <translation>O modo Experimental está atualmente indisponível para este carro já que o ACC original do carro é usado para controle longitudinal.</translation>
    </message>
    <message>
        <source>openpilot longitudinal control may come in a future update.</source>
        <translation>O controle longitudinal openpilot poderá vir em uma atualização futura.</translation>
    </message>
    <message>
        <source>Aggressive</source>
        <translation>Disputa</translation>
    </message>
    <message>
        <source>Standard</source>
        <translation>Neutro</translation>
    </message>
    <message>
        <source>Relaxed</source>
        <translation>Calmo</translation>
    </message>
    <message>
        <source>Driving Personality</source>
        <translation>Temperamento de Direção</translation>
    </message>
    <message>
        <source>An alpha version of openpilot longitudinal control can be tested, along with Experimental mode, on non-release branches.</source>
        <translation>Uma versão embrionária do controle longitudinal openpilot pode ser testada em conjunto com o modo Experimental, em branches que não sejam de produção.</translation>
    </message>
    <message>
        <source>Enable the openpilot longitudinal control (alpha) toggle to allow Experimental mode.</source>
        <translation>Habilite o controle longitudinal (embrionário) openpilot para permitir o modo Experimental.</translation>
    </message>
    <message>
        <source>End-to-End Longitudinal Control</source>
        <translation>Controle Longitudinal de Ponta a Ponta</translation>
    </message>
    <message>
        <source>Standard is recommended. In aggressive mode, openpilot will follow lead cars closer and be more aggressive with the gas and brake. In relaxed mode openpilot will stay further away from lead cars. On supported cars, you can cycle through these personalities with your steering wheel distance button.</source>
        <translation>Neutro é o recomendado. No modo disputa o openpilot seguirá o carro da frente mais de perto e será mais agressivo com a aceleração e frenagem. No modo calmo o openpilot se manterá mais longe do carro da frente. Em carros compatíveis, você pode alternar esses temperamentos com o botão de distância do volante.</translation>
    </message>
    <message>
        <source>The driving visualization will transition to the road-facing wide-angle camera at low speeds to better show some turns. The Experimental mode logo will also be shown in the top right corner.</source>
        <translation>A visualização de condução fará a transição para a câmera grande angular voltada para a estrada em baixas velocidades para mostrar melhor algumas curvas. O logotipo do modo Experimental também será mostrado no canto superior direito.</translation>
    </message>
    <message>
        <source>Always-On Driver Monitoring</source>
        <translation>Monitoramento do Motorista Sempre Ativo</translation>
    </message>
    <message>
        <source>Enable driver monitoring even when openpilot is not engaged.</source>
        <translation>Habilite o monitoramento do motorista mesmo quando o openpilot não estiver acionado.</translation>
    </message>
    <message>
        <source>Enable Dynamic Experimental Control</source>
        <translation type="unfinished"></translation>
    </message>
    <message>
        <source>Enable toggle to allow the model to determine when to use sunnypilot ACC or sunnypilot End to End Longitudinal.</source>
        <translation type="unfinished"></translation>
    </message>
</context>
<context>
    <name>Updater</name>
    <message>
        <source>Update Required</source>
        <translation>Atualização Necessária</translation>
    </message>
    <message>
        <source>An operating system update is required. Connect your device to Wi-Fi for the fastest update experience. The download size is approximately 1GB.</source>
        <translation>Uma atualização do sistema operacional é necessária. Conecte seu dispositivo ao Wi-Fi para a experiência de atualização mais rápida. O tamanho do download é de aproximadamente 1GB.</translation>
    </message>
    <message>
        <source>Connect to Wi-Fi</source>
        <translation>Conecte-se ao Wi-Fi</translation>
    </message>
    <message>
        <source>Install</source>
        <translation>Instalar</translation>
    </message>
    <message>
        <source>Back</source>
        <translation>Voltar</translation>
    </message>
    <message>
        <source>Loading...</source>
        <translation>Carregando...</translation>
    </message>
    <message>
        <source>Reboot</source>
        <translation>Reiniciar</translation>
    </message>
    <message>
        <source>Update failed</source>
        <translation>Falha na atualização</translation>
    </message>
</context>
<context>
    <name>WiFiPromptWidget</name>
    <message>
        <source>Setup Wi-Fi</source>
        <translation>Configurar Wi-Fi</translation>
    </message>
    <message>
        <source>Connect to Wi-Fi to upload driving data and help improve openpilot</source>
        <translation>Conecte se ao Wi-Fi para realizar upload de dados de condução e ajudar a melhorar o openpilot</translation>
    </message>
    <message>
        <source>Open Settings</source>
        <translation>Abrir Configurações</translation>
    </message>
    <message>
        <source>Ready to upload</source>
        <translation>Pronto para upload</translation>
    </message>
    <message>
        <source>Training data will be pulled periodically while your device is on Wi-Fi</source>
        <translation>Os dados de treinamento serão extraídos periodicamente enquanto o dispositivo estiver no Wi-Fi</translation>
    </message>
</context>
<context>
    <name>WifiUI</name>
    <message>
        <source>Scanning for networks...</source>
        <translation>Procurando redes...</translation>
    </message>
    <message>
        <source>CONNECTING...</source>
        <translation>CONECTANDO...</translation>
    </message>
    <message>
        <source>FORGET</source>
        <translation>ESQUECER</translation>
    </message>
    <message>
        <source>Forget Wi-Fi Network &quot;%1&quot;?</source>
        <translation>Esquecer Rede Wi-Fi &quot;%1&quot;?</translation>
    </message>
    <message>
        <source>Forget</source>
        <translation>Esquecer</translation>
    </message>
</context>
</TS><|MERGE_RESOLUTION|>--- conflicted
+++ resolved
@@ -124,7 +124,6 @@
         <translation>Modo Longitudinal Maneuver</translation>
     </message>
     <message>
-<<<<<<< HEAD
         <source>Enables or disables the github runner service.</source>
         <translation type="unfinished"></translation>
     </message>
@@ -138,26 +137,27 @@
     </message>
     <message>
         <source>Enable this to attempt to enable radar tracks for Hyundai, Kia, and Genesis models equipped with the supported Mando SCC radar. This allows sunnypilot to use radar data for improved lead tracking and overall longitudinal performance.</source>
-=======
+        <translation type="unfinished"></translation>
+    </message>
+    <message>
+        <source>Enable ADB</source>
+        <translation type="unfinished"></translation>
+    </message>
+    <message>
+        <source>ADB (Android Debug Bridge) allows connecting to your device over USB or over the network. See https://docs.comma.ai/how-to/connect-to-comma for more info.</source>
+        <translation type="unfinished"></translation>
+    </message>
+    <message>
         <source>openpilot Longitudinal Control (Alpha)</source>
-        <translation>Controle Longitudinal openpilot (Embrionário)</translation>
+        <translation type="unfinished">Controle Longitudinal openpilot (Embrionário)</translation>
     </message>
     <message>
         <source>WARNING: openpilot longitudinal control is in alpha for this car and will disable Automatic Emergency Braking (AEB).</source>
-        <translation>AVISO: o controle longitudinal openpilot está em estado embrionário para este carro e desativará a Frenagem Automática de Emergência (AEB).</translation>
+        <translation type="unfinished">AVISO: o controle longitudinal openpilot está em estado embrionário para este carro e desativará a Frenagem Automática de Emergência (AEB).</translation>
     </message>
     <message>
         <source>On this car, openpilot defaults to the car&apos;s built-in ACC instead of openpilot&apos;s longitudinal control. Enable this to switch to openpilot longitudinal control. Enabling Experimental mode is recommended when enabling openpilot longitudinal control alpha.</source>
-        <translation>Neste carro, o openpilot tem como padrão o ACC embutido do carro em vez do controle longitudinal do openpilot. Habilite isso para alternar para o controle longitudinal openpilot. Recomenda-se ativar o modo Experimental ao ativar o embrionário controle longitudinal openpilot.</translation>
-    </message>
-    <message>
-        <source>Enable ADB</source>
-        <translation type="unfinished"></translation>
-    </message>
-    <message>
-        <source>ADB (Android Debug Bridge) allows connecting to your device over USB or over the network. See https://docs.comma.ai/how-to/connect-to-comma for more info.</source>
->>>>>>> c57f5352
-        <translation type="unfinished"></translation>
+        <translation type="unfinished">Neste carro, o openpilot tem como padrão o ACC embutido do carro em vez do controle longitudinal do openpilot. Habilite isso para alternar para o controle longitudinal openpilot. Recomenda-se ativar o modo Experimental ao ativar o embrionário controle longitudinal openpilot.</translation>
     </message>
 </context>
 <context>
@@ -526,10 +526,6 @@
 <context>
     <name>NetworkingSP</name>
     <message>
-        <source>Advanced</source>
-        <translation type="obsolete">Avançado</translation>
-    </message>
-    <message>
         <source>Scan</source>
         <translation type="unfinished"></translation>
     </message>
@@ -649,7 +645,7 @@
     </message>
     <message>
         <source>Please connect to Wi-Fi to complete initial pairing</source>
-        <translation>Por favor conecte ao Wi-Fi para completar o pareamento inicial</translation>
+        <translation type="unfinished"></translation>
     </message>
 </context>
 <context>
