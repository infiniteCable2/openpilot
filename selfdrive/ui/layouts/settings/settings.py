import pyray as rl
from dataclasses import dataclass
from enum import IntEnum
from collections.abc import Callable
from openpilot.selfdrive.ui.layouts.settings.developer import DeveloperLayout
from openpilot.selfdrive.ui.layouts.settings.device import DeviceLayout
from openpilot.selfdrive.ui.layouts.settings.firehose import FirehoseLayout
from openpilot.selfdrive.ui.layouts.settings.software import SoftwareLayout
from openpilot.selfdrive.ui.layouts.settings.toggles import TogglesLayout
from openpilot.system.ui.lib.application import gui_app, FontWeight, MousePos
from openpilot.system.ui.lib.text_measure import measure_text_cached
from openpilot.system.ui.lib.wifi_manager import WifiManager
from openpilot.system.ui.widgets import Widget
from openpilot.system.ui.widgets.network import WifiManagerUI

# Settings close button
SETTINGS_CLOSE_TEXT = "×"
SETTINGS_CLOSE_TEXT_Y_OFFSET = 8  # The '×' character isn't quite vertically centered in the font so we need to offset it a bit to fully center it

# Constants
SIDEBAR_WIDTH = 500
CLOSE_BTN_SIZE = 200
NAV_BTN_HEIGHT = 110
PANEL_MARGIN = 50

# Colors
SIDEBAR_COLOR = rl.BLACK
PANEL_COLOR = rl.Color(41, 41, 41, 255)
CLOSE_BTN_COLOR = rl.Color(41, 41, 41, 255)
CLOSE_BTN_PRESSED = rl.Color(59, 59, 59, 255)
TEXT_NORMAL = rl.Color(128, 128, 128, 255)
TEXT_SELECTED = rl.WHITE


class PanelType(IntEnum):
  DEVICE = 0
  NETWORK = 1
  TOGGLES = 2
  SOFTWARE = 3
  FIREHOSE = 4
  DEVELOPER = 5
  ICTOGGLES = 6


@dataclass
class PanelInfo:
  name: str
  instance: Widget
  button_rect: rl.Rectangle = rl.Rectangle(0, 0, 0, 0)


class SettingsLayout(Widget):
  def __init__(self):
    super().__init__()
    self._current_panel = PanelType.DEVICE

    # Panel configuration
    wifi_manager = WifiManager()
    wifi_manager.set_active(False)

    self._panels = {
      PanelType.DEVICE: PanelInfo("Device", DeviceLayout()),
<<<<<<< HEAD
      PanelType.NETWORK: PanelInfo("Network", NetworkLayout()),
      PanelType.ICTOGGLES: PanelInfo("infiniteCableCustom", TogglesLayout()),
=======
      PanelType.NETWORK: PanelInfo("Network", WifiManagerUI(wifi_manager)),
>>>>>>> 688b6942
      PanelType.TOGGLES: PanelInfo("Toggles", TogglesLayout()),
      PanelType.SOFTWARE: PanelInfo("Software", SoftwareLayout()),
      PanelType.FIREHOSE: PanelInfo("Firehose", FirehoseLayout()),
      PanelType.DEVELOPER: PanelInfo("Developer", DeveloperLayout()),
    }

    self._font_medium = gui_app.font(FontWeight.MEDIUM)

    # Callbacks
    self._close_callback: Callable | None = None

  def set_callbacks(self, on_close: Callable):
    self._close_callback = on_close

  def _render(self, rect: rl.Rectangle):
    # Calculate layout
    sidebar_rect = rl.Rectangle(rect.x, rect.y, SIDEBAR_WIDTH, rect.height)
    panel_rect = rl.Rectangle(rect.x + SIDEBAR_WIDTH, rect.y, rect.width - SIDEBAR_WIDTH, rect.height)

    # Draw components
    self._draw_sidebar(sidebar_rect)
    self._draw_current_panel(panel_rect)

  def _draw_sidebar(self, rect: rl.Rectangle):
    rl.draw_rectangle_rec(rect, SIDEBAR_COLOR)

    # Close button
    close_btn_rect = rl.Rectangle(
      rect.x + (rect.width - CLOSE_BTN_SIZE) / 2, rect.y + 60, CLOSE_BTN_SIZE, CLOSE_BTN_SIZE
    )

    pressed = (rl.is_mouse_button_down(rl.MouseButton.MOUSE_BUTTON_LEFT) and
               rl.check_collision_point_rec(rl.get_mouse_position(), close_btn_rect))
    close_color = CLOSE_BTN_PRESSED if pressed else CLOSE_BTN_COLOR
    rl.draw_rectangle_rounded(close_btn_rect, 1.0, 20, close_color)

    close_text_size = measure_text_cached(self._font_medium, SETTINGS_CLOSE_TEXT, 140)
    close_text_pos = rl.Vector2(
      close_btn_rect.x + (close_btn_rect.width - close_text_size.x) / 2,
      close_btn_rect.y + (close_btn_rect.height - close_text_size.y) / 2 - SETTINGS_CLOSE_TEXT_Y_OFFSET,
    )
    rl.draw_text_ex(self._font_medium, SETTINGS_CLOSE_TEXT, close_text_pos, 140, 0, TEXT_SELECTED)

    # Store close button rect for click detection
    self._close_btn_rect = close_btn_rect

    # Navigation buttons
    y = rect.y + 300
    for panel_type, panel_info in self._panels.items():
      button_rect = rl.Rectangle(rect.x + 50, y, rect.width - 150, NAV_BTN_HEIGHT)

      # Button styling
      is_selected = panel_type == self._current_panel
      text_color = TEXT_SELECTED if is_selected else TEXT_NORMAL
      # Draw button text (right-aligned)
      text_size = measure_text_cached(self._font_medium, panel_info.name, 65)
      text_pos = rl.Vector2(
        button_rect.x + button_rect.width - text_size.x, button_rect.y + (button_rect.height - text_size.y) / 2
      )
      rl.draw_text_ex(self._font_medium, panel_info.name, text_pos, 65, 0, text_color)

      # Store button rect for click detection
      panel_info.button_rect = button_rect

      y += NAV_BTN_HEIGHT

  def _draw_current_panel(self, rect: rl.Rectangle):
    rl.draw_rectangle_rounded(
      rl.Rectangle(rect.x + 10, rect.y + 10, rect.width - 20, rect.height - 20), 0.04, 30, PANEL_COLOR
    )
    content_rect = rl.Rectangle(rect.x + PANEL_MARGIN, rect.y + 25, rect.width - (PANEL_MARGIN * 2), rect.height - 50)
    # rl.draw_rectangle_rounded(content_rect, 0.03, 30, PANEL_COLOR)
    panel = self._panels[self._current_panel]
    if panel.instance:
      panel.instance.render(content_rect)

  def _handle_mouse_release(self, mouse_pos: MousePos) -> bool:
    # Check close button
    if rl.check_collision_point_rec(mouse_pos, self._close_btn_rect):
      if self._close_callback:
        self._close_callback()
      return True

    # Check navigation buttons
    for panel_type, panel_info in self._panels.items():
      if rl.check_collision_point_rec(mouse_pos, panel_info.button_rect):
        self.set_current_panel(panel_type)
        return True

    return False

  def set_current_panel(self, panel_type: PanelType):
    if panel_type != self._current_panel:
      self._panels[self._current_panel].instance.hide_event()
      self._current_panel = panel_type
      self._panels[self._current_panel].instance.show_event()

  def show_event(self):
    super().show_event()
    self._panels[self._current_panel].instance.show_event()

  def hide_event(self):
    super().hide_event()
    self._panels[self._current_panel].instance.hide_event()<|MERGE_RESOLUTION|>--- conflicted
+++ resolved
@@ -60,12 +60,8 @@
 
     self._panels = {
       PanelType.DEVICE: PanelInfo("Device", DeviceLayout()),
-<<<<<<< HEAD
-      PanelType.NETWORK: PanelInfo("Network", NetworkLayout()),
+      PanelType.NETWORK: PanelInfo("Network", WifiManagerUI(wifi_manager)),
       PanelType.ICTOGGLES: PanelInfo("infiniteCableCustom", TogglesLayout()),
-=======
-      PanelType.NETWORK: PanelInfo("Network", WifiManagerUI(wifi_manager)),
->>>>>>> 688b6942
       PanelType.TOGGLES: PanelInfo("Toggles", TogglesLayout()),
       PanelType.SOFTWARE: PanelInfo("Software", SoftwareLayout()),
       PanelType.FIREHOSE: PanelInfo("Firehose", FirehoseLayout()),
