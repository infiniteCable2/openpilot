--- conflicted
+++ resolved
@@ -173,12 +173,6 @@
     model_output, gpu_execution_time = model.run(buf, calib, model_transform)
     t2 = time.perf_counter()
 
-<<<<<<< HEAD
-    # run one more time, just for the load
-    #model.run(buf, calib, model_transform)
-
-=======
->>>>>>> 21b86c4f
     pm.send("driverStateV2", get_driverstate_packet(model_output, vipc_client.frame_id, vipc_client.timestamp_sof, t2 - t1, gpu_execution_time))
 
 
