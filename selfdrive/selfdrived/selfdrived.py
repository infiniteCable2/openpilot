#!/usr/bin/env python3
import os
import time
import threading

import cereal.messaging as messaging

from cereal import car, log, custom
from msgq.visionipc import VisionIpcClient, VisionStreamType
from opendbc.car.interfaces import ACCEL_MIN, ACCEL_MAX


from openpilot.common.params import Params
from openpilot.common.realtime import config_realtime_process, Priority, Ratekeeper, DT_CTRL
from openpilot.common.swaglog import cloudlog
from openpilot.common.gps import get_gps_location_service

from openpilot.selfdrive.car.car_specific import CarSpecificEvents
from openpilot.selfdrive.locationd.helpers import PoseCalibrator, Pose
from openpilot.selfdrive.selfdrived.events import Events, ET
from openpilot.selfdrive.selfdrived.state import StateMachine
from openpilot.selfdrive.selfdrived.alertmanager import AlertManager, set_offroad_alert

from openpilot.system.hardware import HARDWARE
from openpilot.system.version import get_build_metadata

from openpilot.sunnypilot.mads.mads import ModularAssistiveDrivingSystem
from openpilot.sunnypilot.selfdrive.car.car_specific import CarSpecificEventsSP
from openpilot.sunnypilot.selfdrive.car.cruise_helpers import CruiseHelper
from openpilot.sunnypilot.selfdrive.selfdrived.events import EventsSP

REPLAY = "REPLAY" in os.environ
SIMULATION = "SIMULATION" in os.environ
TESTING_CLOSET = "TESTING_CLOSET" in os.environ

LONGITUDINAL_PERSONALITY_MAP = {v: k for k, v in log.LongitudinalPersonality.schema.enumerants.items()}
MIN_EXCESSIVE_ACTUATION_COUNT = int(0.25 / DT_CTRL)

ThermalStatus = log.DeviceState.ThermalStatus
State = log.SelfdriveState.OpenpilotState
PandaType = log.PandaState.PandaType
LaneChangeState = log.LaneChangeState
LaneChangeDirection = log.LaneChangeDirection
EventName = log.OnroadEvent.EventName
ButtonType = car.CarState.ButtonEvent.Type
SafetyModel = car.CarParams.SafetyModel

IGNORED_SAFETY_MODES = (SafetyModel.silent, SafetyModel.noOutput)


<<<<<<< HEAD
class SelfdriveD(CruiseHelper):
  def __init__(self, CP=None, CP_SP=None):
=======
def check_excessive_actuation(sm: messaging.SubMaster, CS: car.CarState, calibrator: PoseCalibrator, counter: int) -> tuple[int, bool]:
  # CS.aEgo can be noisy to bumps in the road, transitioning from standstill, losing traction, etc.
  device_pose = Pose.from_live_pose(sm['livePose'])
  calibrated_pose = calibrator.build_calibrated_pose(device_pose)
  accel_calibrated = calibrated_pose.acceleration.x

  # livePose acceleration can be noisy due to bad mounting or aliased livePose measurements
  accel_valid = abs(CS.aEgo - accel_calibrated) < 2

  excessive_actuation = accel_calibrated > ACCEL_MAX * 2 or accel_calibrated < ACCEL_MIN * 2
  counter = counter + 1 if sm['carControl'].longActive and excessive_actuation and accel_valid else 0

  return counter, counter > MIN_EXCESSIVE_ACTUATION_COUNT


class SelfdriveD:
  def __init__(self, CP=None):
>>>>>>> c4b63cd4
    self.params = Params()

    # Ensure the current branch is cached, otherwise the first cycle lags
    build_metadata = get_build_metadata()

    if CP is None:
      cloudlog.info("selfdrived is waiting for CarParams")
      self.CP = messaging.log_from_bytes(self.params.get("CarParams", block=True), car.CarParams)
      cloudlog.info("selfdrived got CarParams")
    else:
      self.CP = CP

    if CP_SP is None:
      cloudlog.info("selfdrived is waiting for CarParamsSP")
      self.CP_SP = messaging.log_from_bytes(self.params.get("CarParamsSP", block=True), custom.CarParamsSP)
      cloudlog.info("selfdrived got CarParamsSP")
    else:
      self.CP_SP = CP_SP

    self.car_events = CarSpecificEvents(self.CP)
    self.calibrator = PoseCalibrator()

    # Setup sockets
    self.pm = messaging.PubMaster(['selfdriveState', 'onroadEvents'] + ['selfdriveStateSP', 'onroadEventsSP'])

    self.gps_location_service = get_gps_location_service(self.params)
    self.gps_packets = [self.gps_location_service]
    self.sensor_packets = ["accelerometer", "gyroscope"]
    self.camera_packets = ["roadCameraState", "driverCameraState", "wideRoadCameraState"]

    # TODO: de-couple selfdrived with card/conflate on carState without introducing controls mismatches
    self.car_state_sock = messaging.sub_sock('carState', timeout=20)

    ignore = self.sensor_packets + self.gps_packets + ['alertDebug']
    if SIMULATION:
      ignore += ['driverCameraState', 'managerState']
    if REPLAY:
      # no vipc in replay will make them ignored anyways
      ignore += ['roadCameraState', 'wideRoadCameraState']
    self.sm = messaging.SubMaster(['deviceState', 'pandaStates', 'peripheralState', 'modelV2', 'liveCalibration',
                                   'carOutput', 'driverMonitoringState', 'longitudinalPlan', 'livePose', 'liveDelay',
                                   'managerState', 'liveParameters', 'radarState', 'liveTorqueParameters',
                                   'controlsState', 'carControl', 'driverAssistance', 'alertDebug', 'userFlag'] + \
                                   self.camera_packets + self.sensor_packets + self.gps_packets,
                                  ignore_alive=ignore, ignore_avg_freq=ignore,
                                  ignore_valid=ignore, frequency=int(1/DT_CTRL))

    # read params
    self.is_metric = self.params.get_bool("IsMetric")
    self.is_ldw_enabled = self.params.get_bool("IsLdwEnabled")
    self.disengage_on_accelerator = self.params.get_bool("DisengageOnAccelerator")

    car_recognized = self.CP.brand != 'mock'

    # cleanup old params
    if not self.CP.alphaLongitudinalAvailable:
      self.params.remove("AlphaLongitudinalEnabled")
    if not self.CP.openpilotLongitudinalControl:
      self.params.remove("ExperimentalMode")

    self.CS_prev = car.CarState.new_message()
    self.AM = AlertManager()
    self.events = Events()

    self.initialized = False
    self.enabled = False
    self.active = False
    self.mismatch_counter = 0
    self.cruise_mismatch_counter = 0
    self.last_steering_pressed_frame = 0
    self.distance_traveled = 0
    self.last_functional_fan_frame = 0
    self.events_prev = []
    self.logged_comm_issue = None
    self.not_running_prev = None
    self.experimental_mode = False
    self.personality = self.params.get("LongitudinalPersonality", return_default=True)
    self.recalibrating_seen = False
    self.excessive_actuation = self.params.get("Offroad_ExcessiveActuation") is not None
    self.excessive_actuation_counter = 0
    self.state_machine = StateMachine()
    self.rk = Ratekeeper(100, print_delay_threshold=None)

    # some comma three with NVMe experience NVMe dropouts mid-drive that
    # cause loggerd to crash on write, so ignore it only on that platform
    self.ignored_processes = set()
    nvme_expected = os.path.exists('/dev/nvme0n1') or (not os.path.isfile("/persist/comma/living-in-the-moment"))
    if HARDWARE.get_device_type() == 'tici' and nvme_expected:
      self.ignored_processes = {'loggerd', }
    self.ignored_processes.update({'mapd'})

    # Determine startup event
    is_remote = build_metadata.openpilot.comma_remote or build_metadata.openpilot.sunnypilot_remote
    self.startup_event = EventName.startup if is_remote and build_metadata.tested_channel else EventName.startupMaster
    if not car_recognized:
      self.startup_event = EventName.startupNoCar
    elif car_recognized and self.CP.passive:
      self.startup_event = EventName.startupNoControl
    elif self.CP.secOcRequired and not self.CP.secOcKeyAvailable:
      self.startup_event = EventName.startupNoSecOcKey

    if not car_recognized:
      self.events.add(EventName.carUnrecognized, static=True)
      set_offroad_alert("Offroad_CarUnrecognized", True)
    elif self.CP.passive:
      self.events.add(EventName.dashcamMode, static=True)

    self.events_sp = EventsSP()
    self.events_sp_prev = []

    self.mads = ModularAssistiveDrivingSystem(self)

    self.car_events_sp = CarSpecificEventsSP(self.CP, self.params)

    CruiseHelper.__init__(self, self.CP)

  def update_events(self, CS):
    """Compute onroadEvents from carState"""

    self.events.clear()
    self.events_sp.clear()

    if self.sm['controlsState'].lateralControlState.which() == 'debugState':
      self.events.add(EventName.joystickDebug)
      self.startup_event = None

    if self.sm.recv_frame['alertDebug'] > 0:
      self.events.add(EventName.longitudinalManeuver)
      self.startup_event = None

    # Add startup event
    if self.startup_event is not None:
      self.events.add(self.startup_event)
      self.startup_event = None

    # Don't add any more events if not initialized
    if not self.initialized:
      self.events.add(EventName.selfdriveInitializing)
      return

    # Check for user flag (bookmark) press
    if self.sm.updated['userFlag']:
      self.events.add(EventName.userFlag)

    # Don't add any more events while in dashcam mode
    if self.CP.passive:
      return

    # Block resume if cruise never previously enabled
    resume_pressed = any(be.type in (ButtonType.accelCruise, ButtonType.resumeCruise) for be in CS.buttonEvents)
    if not self.CP.pcmCruise and CS.vCruise > 250 and resume_pressed:
      self.events.add(EventName.resumeBlocked)

    if not self.CP.notCar:
      self.events.add_from_msg(self.sm['driverMonitoringState'].events)

    # Add car events, ignore if CAN isn't valid
    if CS.canValid:
      car_events = self.car_events.update(CS, self.CS_prev, self.sm['carControl']).to_msg()
      self.events.add_from_msg(car_events)

      car_events_sp = self.car_events_sp.update(CS, self.events).to_msg()
      self.events_sp.add_from_msg(car_events_sp)

      if self.CP.notCar:
        # wait for everything to init first
        if self.sm.frame > int(5. / DT_CTRL) and self.initialized:
          # body always wants to enable
          self.events.add(EventName.pcmEnable)

      # Disable on rising edge of accelerator or brake. Also disable on brake when speed > 0
      if (CS.gasPressed and not self.CS_prev.gasPressed and self.disengage_on_accelerator) or \
        (CS.brakePressed and (not self.CS_prev.brakePressed or not CS.standstill)) or \
        (CS.regenBraking and (not self.CS_prev.regenBraking or not CS.standstill)):
        self.events.add(EventName.pedalPressed)

    # Create events for temperature, disk space, and memory
    if self.sm['deviceState'].thermalStatus >= ThermalStatus.red:
      self.events.add(EventName.overheat)
    if self.sm['deviceState'].freeSpacePercent < 7 and not SIMULATION:
      self.events.add(EventName.outOfSpace)
    if self.sm['deviceState'].memoryUsagePercent > 90 and not SIMULATION:
      self.events.add(EventName.lowMemory)

    # Alert if fan isn't spinning for 5 seconds
    if self.sm['peripheralState'].pandaType != log.PandaState.PandaType.unknown:
      if self.sm['peripheralState'].fanSpeedRpm < 500 and self.sm['deviceState'].fanSpeedPercentDesired > 50:
        # allow enough time for the fan controller in the panda to recover from stalls
        if (self.sm.frame - self.last_functional_fan_frame) * DT_CTRL > 15.0:
          self.events.add(EventName.fanMalfunction)
      else:
        self.last_functional_fan_frame = self.sm.frame

    # Handle calibration status
    cal_status = self.sm['liveCalibration'].calStatus
    if cal_status != log.LiveCalibrationData.Status.calibrated:
      if cal_status == log.LiveCalibrationData.Status.uncalibrated:
        self.events.add(EventName.calibrationIncomplete)
      elif cal_status == log.LiveCalibrationData.Status.recalibrating:
        if not self.recalibrating_seen:
          set_offroad_alert("Offroad_Recalibration", True)
        self.recalibrating_seen = True
        self.events.add(EventName.calibrationRecalibrating)
      else:
        self.events.add(EventName.calibrationInvalid)

    # Lane departure warning
    if self.is_ldw_enabled and self.sm.valid['driverAssistance']:
      if self.sm['driverAssistance'].leftLaneDeparture or self.sm['driverAssistance'].rightLaneDeparture:
        self.events.add(EventName.ldw)

    # Check for excessive (longitudinal) actuation
    if self.sm.updated['liveCalibration']:
      self.calibrator.feed_live_calib(self.sm['liveCalibration'])

    self.excessive_actuation_counter, excessive_actuation = check_excessive_actuation(self.sm, CS, self.calibrator, self.excessive_actuation_counter)
    if not self.excessive_actuation and excessive_actuation:
      set_offroad_alert("Offroad_ExcessiveActuation", True, extra_text="longitudinal")
      self.excessive_actuation = True

    if self.excessive_actuation:
      self.events.add(EventName.excessiveActuation)

    # Handle lane change
    if self.sm['modelV2'].meta.laneChangeState == LaneChangeState.preLaneChange:
      direction = self.sm['modelV2'].meta.laneChangeDirection
      if (CS.leftBlindspot and direction == LaneChangeDirection.left) or \
         (CS.rightBlindspot and direction == LaneChangeDirection.right):
        self.events.add(EventName.laneChangeBlocked)
      else:
        if direction == LaneChangeDirection.left:
          self.events.add(EventName.preLaneChangeLeft)
        else:
          self.events.add(EventName.preLaneChangeRight)
    elif self.sm['modelV2'].meta.laneChangeState in (LaneChangeState.laneChangeStarting,
                                                    LaneChangeState.laneChangeFinishing):
      self.events.add(EventName.laneChange)

    for i, pandaState in enumerate(self.sm['pandaStates']):
      # All pandas must match the list of safetyConfigs, and if outside this list, must be silent or noOutput
      if i < len(self.CP.safetyConfigs):
        safety_mismatch = pandaState.safetyModel != self.CP.safetyConfigs[i].safetyModel or \
                          pandaState.safetyParam != self.CP.safetyConfigs[i].safetyParam or \
                          pandaState.alternativeExperience != self.CP.alternativeExperience
      else:
        safety_mismatch = pandaState.safetyModel not in IGNORED_SAFETY_MODES

      # safety mismatch allows some time for pandad to set the safety mode and publish it back from panda
      if (safety_mismatch and self.sm.frame*DT_CTRL > 10.) or pandaState.safetyRxChecksInvalid or self.mismatch_counter >= 200:
        self.events.add(EventName.controlsMismatch)

      if log.PandaState.FaultType.relayMalfunction in pandaState.faults:
        self.events.add(EventName.relayMalfunction)

    # Handle HW and system malfunctions
    # Order is very intentional here. Be careful when modifying this.
    # All events here should at least have NO_ENTRY and SOFT_DISABLE.
    num_events = len(self.events)

    not_running = {p.name for p in self.sm['managerState'].processes if not p.running and p.shouldBeRunning}
    if self.sm.recv_frame['managerState'] and len(not_running):
      if not_running != self.not_running_prev:
        cloudlog.event("process_not_running", not_running=not_running, error=True)
      self.not_running_prev = not_running
    if self.sm.recv_frame['managerState'] and (not_running - self.ignored_processes):
      self.events.add(EventName.processNotRunning)
    else:
      if not SIMULATION and not self.rk.lagging:
        if not self.sm.all_alive(self.camera_packets):
          self.events.add(EventName.cameraMalfunction)
        elif not self.sm.all_freq_ok(self.camera_packets):
          self.events.add(EventName.cameraFrameRate)
    if not REPLAY and self.rk.lagging:
      self.events.add(EventName.selfdrivedLagging)
    if not self.sm.valid['radarState']:
      if self.sm['radarState'].radarErrors.canError:
        self.events.add(EventName.canError)
      elif self.sm['radarState'].radarErrors.radarUnavailableTemporary:
        self.events.add(EventName.radarTempUnavailable)
      else:
        self.events.add(EventName.radarFault)
    if not self.sm.valid['pandaStates']:
      self.events.add(EventName.usbError)
    if CS.canTimeout:
      self.events.add(EventName.canBusMissing)
    elif not CS.canValid:
      self.events.add(EventName.canError)

    # generic catch-all. ideally, a more specific event should be added above instead
    has_disable_events = self.events.contains(ET.NO_ENTRY) and (self.events.contains(ET.SOFT_DISABLE) or self.events.contains(ET.IMMEDIATE_DISABLE))
    no_system_errors = (not has_disable_events) or (len(self.events) == num_events)
    if not self.sm.all_checks() and no_system_errors:
      if not self.sm.all_alive():
        self.events.add(EventName.commIssue)
      elif not self.sm.all_freq_ok():
        self.events.add(EventName.commIssueAvgFreq)
      else:
        self.events.add(EventName.commIssue)

      logs = {
        'invalid': [s for s, valid in self.sm.valid.items() if not valid],
        'not_alive': [s for s, alive in self.sm.alive.items() if not alive],
        'not_freq_ok': [s for s, freq_ok in self.sm.freq_ok.items() if not freq_ok],
      }
      if logs != self.logged_comm_issue:
        cloudlog.event("commIssue", error=True, **logs)
        self.logged_comm_issue = logs
    else:
      self.logged_comm_issue = None

    if not self.CP.notCar:
      if not self.sm['livePose'].posenetOK:
        self.events.add(EventName.posenetInvalid)
      if not self.sm['livePose'].inputsOK:
        self.events.add(EventName.locationdTemporaryError)
      if not self.sm['liveParameters'].valid and cal_status == log.LiveCalibrationData.Status.calibrated and not TESTING_CLOSET and (not SIMULATION or REPLAY):
        self.events.add(EventName.paramsdTemporaryError)

    # conservative HW alert. if the data or frequency are off, locationd will throw an error
    if any((self.sm.frame - self.sm.recv_frame[s])*DT_CTRL > 10. for s in self.sensor_packets):
      self.events.add(EventName.sensorDataInvalid)

    if not REPLAY:
      # Check for mismatch between openpilot and car's PCM
      cruise_mismatch = CS.cruiseState.enabled and (not self.enabled or not self.CP.pcmCruise)
      self.cruise_mismatch_counter = self.cruise_mismatch_counter + 1 if cruise_mismatch else 0
      if self.cruise_mismatch_counter > int(6. / DT_CTRL):
        self.events.add(EventName.cruiseMismatch)

    # Send a "steering required alert" if saturation count has reached the limit
    if CS.steeringPressed:
      self.last_steering_pressed_frame = self.sm.frame
    recent_steer_pressed = (self.sm.frame - self.last_steering_pressed_frame)*DT_CTRL < 2.0
    controlstate = self.sm['controlsState']
    lac = getattr(controlstate.lateralControlState, controlstate.lateralControlState.which())
    if lac.active and not recent_steer_pressed and not self.CP.notCar:
      clipped_speed = max(CS.vEgo, 0.3)
      actual_lateral_accel = controlstate.curvature * (clipped_speed**2)
      desired_lateral_accel = self.sm['modelV2'].action.desiredCurvature * (clipped_speed**2)
      undershooting = abs(desired_lateral_accel) / abs(1e-3 + actual_lateral_accel) > 1.2
      turning = abs(desired_lateral_accel) > 1.0
      # TODO: lac.saturated includes speed and other checks, should be pulled out
      if undershooting and turning and lac.saturated:
        self.events.add(EventName.steerSaturated)

    # Check for FCW
    stock_long_is_braking = self.enabled and not self.CP.openpilotLongitudinalControl and CS.aEgo < -1.25
    model_fcw = self.sm['modelV2'].meta.hardBrakePredicted and not CS.brakePressed and not stock_long_is_braking
    planner_fcw = self.sm['longitudinalPlan'].fcw and self.enabled
    if (planner_fcw or model_fcw) and not self.CP.notCar:
      self.events.add(EventName.fcw)

    # GPS checks
    gps_ok = self.sm.recv_frame[self.gps_location_service] > 0 and (self.sm.frame - self.sm.recv_frame[self.gps_location_service]) * DT_CTRL < 2.0
    if not gps_ok and self.sm['livePose'].inputsOK and (self.distance_traveled > 1500):
      self.events.add(EventName.noGps)
    if gps_ok:
      self.distance_traveled = 0
    self.distance_traveled += abs(CS.vEgo) * DT_CTRL

    # TODO: fix simulator
    if not SIMULATION or REPLAY:
      if self.sm['modelV2'].frameDropPerc > 20:
        self.events.add(EventName.modeldLagging)

    # mute canBusMissing event if in Park, as it sometimes may trigger a false alarm with MADS in Paused state
    if CS.gearShifter == car.CarState.GearShifter.park and self.mads.enabled:
      self.events.remove(EventName.canBusMissing)

    CruiseHelper.update(self, CS, self.events_sp, self.experimental_mode)

    # decrement personality on distance button press
    if self.CP.openpilotLongitudinalControl:
      if any(not be.pressed and be.type == ButtonType.gapAdjustCruise for be in CS.buttonEvents):
<<<<<<< HEAD
        if not self.experimental_mode_switched:
          self.personality = (self.personality - 1) % 3
          self.params.put_nonblocking('LongitudinalPersonality', str(self.personality))
          self.events.add(EventName.personalityChanged)
        self.experimental_mode_switched = False
=======
        self.personality = (self.personality - 1) % 3
        self.params.put_nonblocking('LongitudinalPersonality', self.personality)
        self.events.add(EventName.personalityChanged)
>>>>>>> c4b63cd4

  def data_sample(self):
    _car_state = messaging.recv_one(self.car_state_sock)
    CS = _car_state.carState if _car_state else self.CS_prev

    self.sm.update(0)

    if not self.initialized:
      all_valid = CS.canValid and self.sm.all_checks()
      timed_out = self.sm.frame * DT_CTRL > 6.
      if all_valid or timed_out or (SIMULATION and not REPLAY):
        available_streams = VisionIpcClient.available_streams("camerad", block=False)
        if VisionStreamType.VISION_STREAM_ROAD not in available_streams:
          self.sm.ignore_alive.append('roadCameraState')
          self.sm.ignore_valid.append('roadCameraState')
        if VisionStreamType.VISION_STREAM_WIDE_ROAD not in available_streams:
          self.sm.ignore_alive.append('wideRoadCameraState')
          self.sm.ignore_valid.append('wideRoadCameraState')

        if REPLAY and any(ps.controlsAllowed for ps in self.sm['pandaStates']):
          self.state_machine.state = State.enabled

        self.initialized = True
        cloudlog.event(
          "selfdrived.initialized",
          dt=self.sm.frame*DT_CTRL,
          timeout=timed_out,
          canValid=CS.canValid,
          invalid=[s for s, valid in self.sm.valid.items() if not valid],
          not_alive=[s for s, alive in self.sm.alive.items() if not alive],
          not_freq_ok=[s for s, freq_ok in self.sm.freq_ok.items() if not freq_ok],
          error=True,
        )

    # When the panda and selfdrived do not agree on controls_allowed
    # we want to disengage openpilot. However the status from the panda goes through
    # another socket other than the CAN messages and one can arrive earlier than the other.
    # Therefore we allow a mismatch for two samples, then we trigger the disengagement.
    if not self.enabled:
      self.mismatch_counter = 0

    # All pandas not in silent mode must have controlsAllowed when openpilot is enabled
    if self.enabled and any(not ps.controlsAllowed for ps in self.sm['pandaStates']
           if ps.safetyModel not in IGNORED_SAFETY_MODES):
      self.mismatch_counter += 1

    return CS

  def update_alerts(self, CS):
    clear_event_types = set()
    if ET.WARNING not in self.state_machine.current_alert_types:
      clear_event_types.add(ET.WARNING)
    if self.enabled:
      clear_event_types.add(ET.NO_ENTRY)

    pers = LONGITUDINAL_PERSONALITY_MAP[self.personality]
    callback_args = [self.CP, CS, self.sm, self.is_metric,
                     self.state_machine.soft_disable_timer, pers]

    alerts = self.events.create_alerts(self.state_machine.current_alert_types, callback_args)
    alerts_sp = self.events_sp.create_alerts(self.state_machine.current_alert_types, callback_args)

    self.AM.add_many(self.sm.frame, alerts + alerts_sp)
    self.AM.process_alerts(self.sm.frame, clear_event_types)

  def publish_selfdriveState(self, CS):
    # selfdriveState
    ss_msg = messaging.new_message('selfdriveState')
    ss_msg.valid = True
    ss = ss_msg.selfdriveState
    ss.enabled = self.enabled
    ss.active = self.active
    ss.state = self.state_machine.state
    ss.engageable = not self.events.contains(ET.NO_ENTRY)
    ss.experimentalMode = self.experimental_mode
    ss.personality = self.personality

    ss.alertText1 = self.AM.current_alert.alert_text_1
    ss.alertText2 = self.AM.current_alert.alert_text_2
    ss.alertSize = self.AM.current_alert.alert_size
    ss.alertStatus = self.AM.current_alert.alert_status
    ss.alertType = self.AM.current_alert.alert_type
    ss.alertSound = self.AM.current_alert.audible_alert
    ss.alertHudVisual = self.AM.current_alert.visual_alert

    self.pm.send('selfdriveState', ss_msg)

    # onroadEvents - logged every second or on change
    if (self.sm.frame % int(1. / DT_CTRL) == 0) or (self.events.names != self.events_prev):
      ce_send = messaging.new_message('onroadEvents', len(self.events))
      ce_send.valid = True
      ce_send.onroadEvents = self.events.to_msg()
      self.pm.send('onroadEvents', ce_send)
    self.events_prev = self.events.names.copy()

    # selfdriveStateSP
    ss_sp_msg = messaging.new_message('selfdriveStateSP')
    ss_sp_msg.valid = True
    ss_sp = ss_sp_msg.selfdriveStateSP
    mads = ss_sp.mads
    mads.state = self.mads.state_machine.state
    mads.enabled = self.mads.enabled
    mads.active = self.mads.active
    mads.available = self.mads.enabled_toggle

    self.pm.send('selfdriveStateSP', ss_sp_msg)

    # onroadEventsSP - logged every second or on change
    if (self.sm.frame % int(1. / DT_CTRL) == 0) or (self.events_sp.names != self.events_sp_prev):
      ce_send_sp = messaging.new_message('onroadEventsSP')
      ce_send_sp.valid = True
      ce_send_sp.onroadEventsSP.events = self.events_sp.to_msg()
      self.pm.send('onroadEventsSP', ce_send_sp)
    self.events_sp_prev = self.events_sp.names.copy()

  def step(self):
    CS = self.data_sample()
    self.update_events(CS)
    if not self.CP.passive and self.initialized:
      self.enabled, self.active = self.state_machine.update(self.events)
    if not self.CP.notCar:
      self.mads.update(CS)
    self.update_alerts(CS)

    self.publish_selfdriveState(CS)

    self.CS_prev = CS

  def params_thread(self, evt):
    while not evt.is_set():
      self.is_metric = self.params.get_bool("IsMetric")
      self.is_ldw_enabled = self.params.get_bool("IsLdwEnabled")
      self.disengage_on_accelerator = self.params.get_bool("DisengageOnAccelerator")
      self.experimental_mode = self.params.get_bool("ExperimentalMode") and self.CP.openpilotLongitudinalControl
<<<<<<< HEAD
      self.personality = self.read_personality_param()

      self.mads.read_params()
=======
      self.personality = self.params.get("LongitudinalPersonality", return_default=True)
>>>>>>> c4b63cd4
      time.sleep(0.1)

  def run(self):
    e = threading.Event()
    t = threading.Thread(target=self.params_thread, args=(e, ))
    try:
      t.start()
      while True:
        self.step()
        self.rk.monitor_time()
    finally:
      e.set()
      t.join()


def main():
  config_realtime_process(4, Priority.CTRL_HIGH)
  s = SelfdriveD()
  s.run()

if __name__ == "__main__":
  main()<|MERGE_RESOLUTION|>--- conflicted
+++ resolved
@@ -48,10 +48,6 @@
 IGNORED_SAFETY_MODES = (SafetyModel.silent, SafetyModel.noOutput)
 
 
-<<<<<<< HEAD
-class SelfdriveD(CruiseHelper):
-  def __init__(self, CP=None, CP_SP=None):
-=======
 def check_excessive_actuation(sm: messaging.SubMaster, CS: car.CarState, calibrator: PoseCalibrator, counter: int) -> tuple[int, bool]:
   # CS.aEgo can be noisy to bumps in the road, transitioning from standstill, losing traction, etc.
   device_pose = Pose.from_live_pose(sm['livePose'])
@@ -67,9 +63,8 @@
   return counter, counter > MIN_EXCESSIVE_ACTUATION_COUNT
 
 
-class SelfdriveD:
-  def __init__(self, CP=None):
->>>>>>> c4b63cd4
+class SelfdriveD(CruiseHelper):
+  def __init__(self, CP=None, CP_SP=None):
     self.params = Params()
 
     # Ensure the current branch is cached, otherwise the first cycle lags
@@ -444,17 +439,11 @@
     # decrement personality on distance button press
     if self.CP.openpilotLongitudinalControl:
       if any(not be.pressed and be.type == ButtonType.gapAdjustCruise for be in CS.buttonEvents):
-<<<<<<< HEAD
         if not self.experimental_mode_switched:
           self.personality = (self.personality - 1) % 3
-          self.params.put_nonblocking('LongitudinalPersonality', str(self.personality))
+          self.params.put_nonblocking('LongitudinalPersonality', self.personality)
           self.events.add(EventName.personalityChanged)
         self.experimental_mode_switched = False
-=======
-        self.personality = (self.personality - 1) % 3
-        self.params.put_nonblocking('LongitudinalPersonality', self.personality)
-        self.events.add(EventName.personalityChanged)
->>>>>>> c4b63cd4
 
   def data_sample(self):
     _car_state = messaging.recv_one(self.car_state_sock)
@@ -589,13 +578,9 @@
       self.is_ldw_enabled = self.params.get_bool("IsLdwEnabled")
       self.disengage_on_accelerator = self.params.get_bool("DisengageOnAccelerator")
       self.experimental_mode = self.params.get_bool("ExperimentalMode") and self.CP.openpilotLongitudinalControl
-<<<<<<< HEAD
-      self.personality = self.read_personality_param()
+      self.personality = self.params.get("LongitudinalPersonality", return_default=True)
 
       self.mads.read_params()
-=======
-      self.personality = self.params.get("LongitudinalPersonality", return_default=True)
->>>>>>> c4b63cd4
       time.sleep(0.1)
 
   def run(self):
