--- conflicted
+++ resolved
@@ -13,11 +13,7 @@
     self.sat_check_min_speed = 5.
     self.use_steer_limited_by_safety = CP.brand == "tesla"
 
-<<<<<<< HEAD
-  def update(self, active, CS, VM, params, steer_limited_by_controls, desired_curvature, calibrated_pose, curvature_limited):
-=======
-  def update(self, active, CS, VM, params, steer_limited_by_safety, desired_curvature, curvature_limited):
->>>>>>> 8deb1bf2
+  def update(self, active, CS, VM, params, steer_limited_by_safety, desired_curvature, calibrated_pose, curvature_limited):
     angle_log = log.ControlsState.LateralAngleState.new_message()
 
     if not active:
