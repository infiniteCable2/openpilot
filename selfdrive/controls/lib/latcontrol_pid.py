import math

from cereal import log
from openpilot.selfdrive.controls.lib.latcontrol import LatControl
from openpilot.common.pid import PIDController


class LatControlPID(LatControl):
  def __init__(self, CP, CP_SP, CI):
    super().__init__(CP, CP_SP, CI)
    self.pid = PIDController((CP.lateralTuning.pid.kpBP, CP.lateralTuning.pid.kpV),
                             (CP.lateralTuning.pid.kiBP, CP.lateralTuning.pid.kiV),
                             k_f=CP.lateralTuning.pid.kf, pos_limit=self.steer_max, neg_limit=-self.steer_max)
    self.get_steer_feedforward = CI.get_steer_feedforward_function()

  def update(self, active, CS, VM, params, steer_limited_by_safety, desired_curvature, calibrated_pose, curvature_limited):
    pid_log = log.ControlsState.LateralPIDState.new_message()
    pid_log.steeringAngleDeg = float(CS.steeringAngleDeg)
    pid_log.steeringRateDeg = float(CS.steeringRateDeg)

    angle_steers_des_no_offset = math.degrees(VM.get_steer_from_curvature(-desired_curvature, CS.vEgo, params.roll))
    angle_steers_des = angle_steers_des_no_offset + params.angleOffsetDeg
    error = angle_steers_des - CS.steeringAngleDeg

    pid_log.steeringAngleDesiredDeg = angle_steers_des
    pid_log.angleError = error
    if not active:
      output_torque = 0.0
      pid_log.active = False

    else:
      # offset does not contribute to resistive torque
      ff = self.get_steer_feedforward(angle_steers_des_no_offset, CS.vEgo)
      freeze_integrator = steer_limited_by_safety or CS.steeringPressed or CS.vEgo < 5

      output_torque = self.pid.update(error,
                                feedforward=ff,
                                speed=CS.vEgo,
                                freeze_integrator=freeze_integrator)

      pid_log.active = True
      pid_log.p = float(self.pid.p)
      pid_log.i = float(self.pid.i)
      pid_log.f = float(self.pid.f)
      pid_log.output = float(output_torque)
      pid_log.saturated = bool(self._check_saturation(self.steer_max - abs(output_torque) < 1e-3, CS, steer_limited_by_safety, curvature_limited))

<<<<<<< HEAD
    return output_steer, angle_steers_des, desired_curvature, pid_log
=======
    return output_torque, angle_steers_des, pid_log
>>>>>>> 34f4aadc
<|MERGE_RESOLUTION|>--- conflicted
+++ resolved
@@ -45,8 +45,4 @@
       pid_log.output = float(output_torque)
       pid_log.saturated = bool(self._check_saturation(self.steer_max - abs(output_torque) < 1e-3, CS, steer_limited_by_safety, curvature_limited))
 
-<<<<<<< HEAD
-    return output_steer, angle_steers_des, desired_curvature, pid_log
-=======
-    return output_torque, angle_steers_des, pid_log
->>>>>>> 34f4aadc
+    return output_torque, angle_steers_des, desired_curvature, pid_log