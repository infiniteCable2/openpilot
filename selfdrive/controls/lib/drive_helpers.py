import numpy as np
from opendbc.car.vehicle_model import ACCELERATION_DUE_TO_GRAVITY
from openpilot.common.realtime import DT_CTRL, DT_MDL

MIN_SPEED = 1.0
CONTROL_N = 17
CAR_ROTATION_RADIUS = 0.0
# This is a turn radius smaller than most cars can achieve
MAX_CURVATURE = 0.2
MAX_VEL_ERR = 5.0  # m/s

# EU guidelines
MAX_LATERAL_JERK = 5.0  # m/s^3
MAX_LATERAL_ACCEL_NO_ROLL = 3.0  # m/s^2


def clamp(val, min_val, max_val):
  clamped_val = float(np.clip(val, min_val, max_val))
  return clamped_val, clamped_val != val

def smooth_value(val, prev_val, tau, dt=DT_MDL):
  alpha = 1 - np.exp(-dt/tau) if tau > 0 else 1
  return alpha * val + (1 - alpha) * prev_val

def clip_curvature(v_ego, prev_curvature, new_curvature, roll):
  # This function respects ISO lateral jerk and acceleration limits + a max curvature
  v_ego = max(v_ego, MIN_SPEED)
  max_curvature_rate = MAX_LATERAL_JERK / (v_ego ** 2)  # inexact calculation, check https://github.com/commaai/openpilot/pull/24755
  new_curvature = np.clip(new_curvature,
                          prev_curvature - max_curvature_rate * DT_CTRL,
                          prev_curvature + max_curvature_rate * DT_CTRL)

  roll_compensation = roll * ACCELERATION_DUE_TO_GRAVITY
  max_lat_accel = MAX_LATERAL_ACCEL_NO_ROLL + roll_compensation
  min_lat_accel = -MAX_LATERAL_ACCEL_NO_ROLL + roll_compensation
  new_curvature, limited_accel = clamp(new_curvature, min_lat_accel / v_ego ** 2, max_lat_accel / v_ego ** 2)

  new_curvature, limited_max_curv = clamp(new_curvature, -MAX_CURVATURE, MAX_CURVATURE)
  return float(new_curvature), limited_accel or limited_max_curv


<<<<<<< HEAD
def get_speed_error(modelV2: log.ModelDataV2, v_ego: float) -> float:
  # ToDo: Try relative error, and absolute speed
  if len(modelV2.temporalPose.trans):
    vel_err = np.clip(modelV2.temporalPose.trans[0] - v_ego, -MAX_VEL_ERR, MAX_VEL_ERR)
    return float(vel_err)
  return 0.0

def get_speed_from_plan(speeds, t_idxs, action_t=DT_MDL):
  if len(speeds) == len(t_idxs):
    v_target = np.interp(action_t, t_idxs, speeds)
  else:
    v_target = 0.0
  return v_target

=======
>>>>>>> 0d0f764a
def get_accel_from_plan(speeds, accels, t_idxs, action_t=DT_MDL, vEgoStopping=0.05):
  if len(speeds) == len(t_idxs):
    v_now = speeds[0]
    a_now = accels[0]
    v_target = np.interp(action_t, t_idxs, speeds)
    a_target = 2 * (v_target - v_now) / (action_t) - a_now
    v_target_1sec = np.interp(action_t + 1.0, t_idxs, speeds)
  else:
    v_target = 0.0
    v_target_1sec = 0.0
    a_target = 0.0
  should_stop = (v_target < vEgoStopping and
                 v_target_1sec < vEgoStopping)
  return a_target, should_stop

def curv_from_psis(psi_target, psi_rate, vego, action_t):
  vego = np.clip(vego, MIN_SPEED, np.inf)
  curv_from_psi = psi_target / (vego * action_t)
  return 2*curv_from_psi - psi_rate / vego

def get_curvature_from_plan(yaws, yaw_rates, t_idxs, vego, action_t):
  psi_target = np.interp(action_t, t_idxs, yaws)
  psi_rate = yaw_rates[0]
  return curv_from_psis(psi_target, psi_rate, vego, action_t)<|MERGE_RESOLUTION|>--- conflicted
+++ resolved
@@ -38,15 +38,6 @@
   new_curvature, limited_max_curv = clamp(new_curvature, -MAX_CURVATURE, MAX_CURVATURE)
   return float(new_curvature), limited_accel or limited_max_curv
 
-
-<<<<<<< HEAD
-def get_speed_error(modelV2: log.ModelDataV2, v_ego: float) -> float:
-  # ToDo: Try relative error, and absolute speed
-  if len(modelV2.temporalPose.trans):
-    vel_err = np.clip(modelV2.temporalPose.trans[0] - v_ego, -MAX_VEL_ERR, MAX_VEL_ERR)
-    return float(vel_err)
-  return 0.0
-
 def get_speed_from_plan(speeds, t_idxs, action_t=DT_MDL):
   if len(speeds) == len(t_idxs):
     v_target = np.interp(action_t, t_idxs, speeds)
@@ -54,8 +45,6 @@
     v_target = 0.0
   return v_target
 
-=======
->>>>>>> 0d0f764a
 def get_accel_from_plan(speeds, accels, t_idxs, action_t=DT_MDL, vEgoStopping=0.05):
   if len(speeds) == len(t_idxs):
     v_now = speeds[0]
