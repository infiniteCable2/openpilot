#!/usr/bin/env python3
import math
import numpy as np

import cereal.messaging as messaging
from opendbc.car.interfaces import ACCEL_MIN, ACCEL_MAX
from openpilot.common.constants import CV
from openpilot.common.filter_simple import FirstOrderFilter
from openpilot.common.realtime import DT_MDL
from openpilot.selfdrive.modeld.constants import ModelConstants
from openpilot.selfdrive.controls.lib.longcontrol import LongCtrlState
from openpilot.selfdrive.controls.lib.longitudinal_mpc_lib.long_mpc import LongitudinalMpc
from openpilot.selfdrive.controls.lib.longitudinal_mpc_lib.long_mpc import T_IDXS as T_IDXS_MPC
from openpilot.selfdrive.controls.lib.drive_helpers import CONTROL_N, get_accel_from_plan
from openpilot.selfdrive.car.cruise import V_CRUISE_MAX, V_CRUISE_UNSET
from openpilot.common.swaglog import cloudlog

from openpilot.sunnypilot.selfdrive.controls.lib.longitudinal_planner import LongitudinalPlannerSP

LON_MPC_STEP = 0.2  # first step is 0.2s
A_CRUISE_MAX_VALS = [1.6, 1.2, 0.8, 0.6]
A_CRUISE_MAX_BP = [0., 10.0, 25., 40.]
CONTROL_N_T_IDX = ModelConstants.T_IDXS[:CONTROL_N]
ALLOW_THROTTLE_THRESHOLD = 0.4
MIN_ALLOW_THROTTLE_SPEED = 2.5

# Lookup table for turns
_A_TOTAL_MAX_V = [1.7, 3.2]
_A_TOTAL_MAX_BP = [20., 40.]


def get_max_accel(v_ego):
  return np.interp(v_ego, A_CRUISE_MAX_BP, A_CRUISE_MAX_VALS)

def get_coast_accel(pitch):
  return np.sin(pitch) * -5.65 - 0.3  # fitted from data using xx/projects/allow_throttle/compute_coast_accel.py


def limit_accel_in_turns(v_ego, angle_steers, a_target, CP):
  """
  This function returns a limited long acceleration allowed, depending on the existing lateral acceleration
  this should avoid accelerating when losing the target in turns
  """
  # FIXME: This function to calculate lateral accel is incorrect and should use the VehicleModel
  # The lookup table for turns should also be updated if we do this
  a_total_max = np.interp(v_ego, _A_TOTAL_MAX_BP, _A_TOTAL_MAX_V)
  a_y = v_ego ** 2 * angle_steers * CV.DEG_TO_RAD / (CP.steerRatio * CP.wheelbase)
  a_x_allowed = math.sqrt(max(a_total_max ** 2 - a_y ** 2, 0.))

  return [a_target[0], min(a_target[1], a_x_allowed)]


class LongitudinalPlanner(LongitudinalPlannerSP):
  def __init__(self, CP, init_v=0.0, init_a=0.0, dt=DT_MDL):
    self.CP = CP
    self.mpc = LongitudinalMpc(dt=dt)
    # TODO remove mpc modes when TR released
    self.mpc.mode = 'acc'
    LongitudinalPlannerSP.__init__(self, self.CP, self.mpc)
    self.fcw = False
    self.dt = dt
    self.allow_throttle = True

    self.a_desired = init_a
    self.v_desired_filter = FirstOrderFilter(init_v, 2.0, self.dt)
    self.prev_accel_clip = [ACCEL_MIN, ACCEL_MAX]
    self.output_a_target = 0.0
    self.output_should_stop = False

    self.v_desired_trajectory = np.zeros(CONTROL_N)
    self.a_desired_trajectory = np.zeros(CONTROL_N)
    self.j_desired_trajectory = np.zeros(CONTROL_N)
    self.solverExecutionTime = 0.0

  @staticmethod
  def parse_model(model_msg):
    if (len(model_msg.position.x) == ModelConstants.IDX_N and
      len(model_msg.velocity.x) == ModelConstants.IDX_N and
      len(model_msg.acceleration.x) == ModelConstants.IDX_N):
      x = np.interp(T_IDXS_MPC, ModelConstants.T_IDXS, model_msg.position.x)
      v = np.interp(T_IDXS_MPC, ModelConstants.T_IDXS, model_msg.velocity.x)
      a = np.interp(T_IDXS_MPC, ModelConstants.T_IDXS, model_msg.acceleration.x)
      j = np.zeros(len(T_IDXS_MPC))
    else:
      x = np.zeros(len(T_IDXS_MPC))
      v = np.zeros(len(T_IDXS_MPC))
      a = np.zeros(len(T_IDXS_MPC))
      j = np.zeros(len(T_IDXS_MPC))
    if len(model_msg.meta.disengagePredictions.gasPressProbs) > 1:
      throttle_prob = model_msg.meta.disengagePredictions.gasPressProbs[1]
    else:
      throttle_prob = 1.0
    return x, v, a, j, throttle_prob

  def update(self, sm):
<<<<<<< HEAD
    self.mode = 'blended' if sm['selfdriveState'].experimentalMode else 'acc'
    if not self.mlsim:
      self.mpc.mode = self.mode
    LongitudinalPlannerSP.update(self, sm)
    if dec_mpc_mode := self.get_mpc_mode():
      self.mode = dec_mpc_mode
      if not self.mlsim:
        self.mpc.mode = dec_mpc_mode
=======
    mode = 'blended' if sm['selfdriveState'].experimentalMode else 'acc'
>>>>>>> dd7de180

    if len(sm['carControl'].orientationNED) == 3:
      accel_coast = get_coast_accel(sm['carControl'].orientationNED[1])
    else:
      accel_coast = ACCEL_MAX

    v_ego = sm['carState'].vEgo
    v_cruise_kph = min(sm['carState'].vCruise, V_CRUISE_MAX)
    v_cruise = v_cruise_kph * CV.KPH_TO_MS
    v_cruise_initialized = sm['carState'].vCruise != V_CRUISE_UNSET

    long_control_off = sm['controlsState'].longControlState == LongCtrlState.off
    force_slow_decel = sm['controlsState'].forceDecel

    # Reset current state when not engaged, or user is controlling the speed
    reset_state = long_control_off if self.CP.openpilotLongitudinalControl else not sm['selfdriveState'].enabled
    # PCM cruise speed may be updated a few cycles later, check if initialized
    reset_state = reset_state or not v_cruise_initialized

    # No change cost when user is controlling the speed, or when standstill
    prev_accel_constraint = not (reset_state or sm['carState'].standstill)

    if mode == 'acc':
      accel_clip = [ACCEL_MIN, get_max_accel(v_ego)]
      steer_angle_without_offset = sm['carState'].steeringAngleDeg - sm['liveParameters'].angleOffsetDeg
      accel_clip = limit_accel_in_turns(v_ego, steer_angle_without_offset, accel_clip, self.CP)
    else:
      accel_clip = [ACCEL_MIN, ACCEL_MAX]

    if reset_state:
      self.v_desired_filter.x = v_ego
      # Clip aEgo to cruise limits to prevent large accelerations when becoming active
      self.a_desired = np.clip(sm['carState'].aEgo, accel_clip[0], accel_clip[1])

    # Prevent divergence, smooth in current v_ego
    self.v_desired_filter.x = max(0.0, self.v_desired_filter.update(v_ego))
    x, v, a, j, throttle_prob = self.parse_model(sm['modelV2'])
    # Don't clip at low speeds since throttle_prob doesn't account for creep
    self.allow_throttle = throttle_prob > ALLOW_THROTTLE_THRESHOLD or v_ego <= MIN_ALLOW_THROTTLE_SPEED

    if not self.allow_throttle:
      clipped_accel_coast = max(accel_coast, accel_clip[0])
      clipped_accel_coast_interp = np.interp(v_ego, [MIN_ALLOW_THROTTLE_SPEED, MIN_ALLOW_THROTTLE_SPEED*2], [accel_clip[1], clipped_accel_coast])
      accel_clip[1] = min(accel_clip[1], clipped_accel_coast_interp)

    if force_slow_decel:
      v_cruise = 0.0

    self.mpc.set_weights(prev_accel_constraint, personality=sm['selfdriveState'].personality)
    self.mpc.set_cur_state(self.v_desired_filter.x, self.a_desired)
    self.mpc.update(sm['radarState'], v_cruise, x, v, a, j, personality=sm['selfdriveState'].personality)

    self.v_desired_trajectory = np.interp(CONTROL_N_T_IDX, T_IDXS_MPC, self.mpc.v_solution)
    self.a_desired_trajectory = np.interp(CONTROL_N_T_IDX, T_IDXS_MPC, self.mpc.a_solution)
    self.j_desired_trajectory = np.interp(CONTROL_N_T_IDX, T_IDXS_MPC[:-1], self.mpc.j_solution)

    # TODO counter is only needed because radar is glitchy, remove once radar is gone
    self.fcw = self.mpc.crash_cnt > 2 and not sm['carState'].standstill
    if self.fcw:
      cloudlog.info("FCW triggered")

    # Interpolate 0.05 seconds and save as starting point for next iteration
    a_prev = self.a_desired
    self.a_desired = float(np.interp(self.dt, CONTROL_N_T_IDX, self.a_desired_trajectory))
    self.v_desired_filter.x = self.v_desired_filter.x + self.dt * (self.a_desired + a_prev) / 2.0

    action_t =  self.CP.longitudinalActuatorDelay + DT_MDL
    output_a_target_mpc, output_should_stop_mpc = get_accel_from_plan(self.v_desired_trajectory, self.a_desired_trajectory, CONTROL_N_T_IDX,
                                                                        action_t=action_t, vEgoStopping=self.CP.vEgoStopping)
    output_a_target_e2e = sm['modelV2'].action.desiredAcceleration
    output_should_stop_e2e = sm['modelV2'].action.shouldStop

<<<<<<< HEAD
    if self.mode == 'acc' or not self.mlsim:
=======
    if mode == 'acc':
>>>>>>> dd7de180
      output_a_target = output_a_target_mpc
      self.output_should_stop = output_should_stop_mpc
    else:
      output_a_target = min(output_a_target_mpc, output_a_target_e2e)
      self.output_should_stop = output_should_stop_e2e or output_should_stop_mpc

    for idx in range(2):
      accel_clip[idx] = np.clip(accel_clip[idx], self.prev_accel_clip[idx] - 0.05, self.prev_accel_clip[idx] + 0.05)
    self.output_a_target = np.clip(output_a_target, accel_clip[0], accel_clip[1])
    self.prev_accel_clip = accel_clip

  def publish(self, sm, pm):
    plan_send = messaging.new_message('longitudinalPlan')

    plan_send.valid = sm.all_checks(service_list=['carState', 'controlsState', 'selfdriveState', 'radarState'])

    longitudinalPlan = plan_send.longitudinalPlan
    longitudinalPlan.modelMonoTime = sm.logMonoTime['modelV2']
    longitudinalPlan.processingDelay = (plan_send.logMonoTime / 1e9) - sm.logMonoTime['modelV2']
    longitudinalPlan.solverExecutionTime = self.mpc.solve_time

    longitudinalPlan.speeds = self.v_desired_trajectory.tolist()
    longitudinalPlan.accels = self.a_desired_trajectory.tolist()
    longitudinalPlan.jerks = self.j_desired_trajectory.tolist()

    longitudinalPlan.hasLead = sm['radarState'].leadOne.status
    longitudinalPlan.longitudinalPlanSource = self.mpc.source
    longitudinalPlan.fcw = self.fcw

    longitudinalPlan.aTarget = float(self.output_a_target)
    longitudinalPlan.shouldStop = bool(self.output_should_stop)
    longitudinalPlan.allowBrake = True
    longitudinalPlan.allowThrottle = bool(self.allow_throttle)

    pm.send('longitudinalPlan', plan_send)

    self.publish_longitudinal_plan_sp(sm, pm)<|MERGE_RESOLUTION|>--- conflicted
+++ resolved
@@ -93,18 +93,14 @@
     return x, v, a, j, throttle_prob
 
   def update(self, sm):
-<<<<<<< HEAD
-    self.mode = 'blended' if sm['selfdriveState'].experimentalMode else 'acc'
+    mode = 'blended' if sm['selfdriveState'].experimentalMode else 'acc'
     if not self.mlsim:
-      self.mpc.mode = self.mode
+      self.mpc.mode = mode
     LongitudinalPlannerSP.update(self, sm)
     if dec_mpc_mode := self.get_mpc_mode():
-      self.mode = dec_mpc_mode
+      mode = dec_mpc_mode
       if not self.mlsim:
         self.mpc.mode = dec_mpc_mode
-=======
-    mode = 'blended' if sm['selfdriveState'].experimentalMode else 'acc'
->>>>>>> dd7de180
 
     if len(sm['carControl'].orientationNED) == 3:
       accel_coast = get_coast_accel(sm['carControl'].orientationNED[1])
@@ -177,11 +173,7 @@
     output_a_target_e2e = sm['modelV2'].action.desiredAcceleration
     output_should_stop_e2e = sm['modelV2'].action.shouldStop
 
-<<<<<<< HEAD
-    if self.mode == 'acc' or not self.mlsim:
-=======
-    if mode == 'acc':
->>>>>>> dd7de180
+    if mode == 'acc' or not self.mlsim:
       output_a_target = output_a_target_mpc
       self.output_should_stop = output_should_stop_mpc
     else:
