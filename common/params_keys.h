--- conflicted
+++ resolved
@@ -104,14 +104,9 @@
     {"PandaSomResetTriggered", {CLEAR_ON_MANAGER_START | CLEAR_ON_OFFROAD_TRANSITION, BOOL}},
     {"PandaSignatures", {CLEAR_ON_MANAGER_START, BYTES}},
     {"PrimeType", {PERSISTENT, INT}},
-<<<<<<< HEAD
     {"RecordAudio", {PERSISTENT | BACKUP, BOOL}},
+    {"RecordAudioFeedback", {PERSISTENT | BACKUP, BOOL, "0"}},
     {"RecordFront", {PERSISTENT | BACKUP, BOOL}},
-=======
-    {"RecordAudio", {PERSISTENT, BOOL}},
-    {"RecordAudioFeedback", {PERSISTENT, BOOL, "0"}},
-    {"RecordFront", {PERSISTENT, BOOL}},
->>>>>>> 1c46640e
     {"RecordFrontLock", {PERSISTENT, BOOL}},  // for the internal fleet
     {"SecOCKey", {PERSISTENT | DONT_LOG | BACKUP, STRING}},
     {"RouteCount", {PERSISTENT, INT, "0"}},
@@ -183,7 +178,7 @@
     {"SunnylinkCache_Roles", {PERSISTENT, STRING}},
     {"SunnylinkCache_Users", {PERSISTENT, STRING}},
     {"SunnylinkDongleId", {PERSISTENT, STRING}},
-    {"SunnylinkdPid", {PERSISTENT, STRING}},
+    {"SunnylinkdPid", {PERSISTENT, INT}},
     {"SunnylinkEnabled", {PERSISTENT, BOOL}},
 
     // Backup Manager params
